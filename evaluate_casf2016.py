--- conflicted
+++ resolved
@@ -50,7 +50,10 @@
     all_preds = []
     with torch.no_grad():
         for batch in tqdm(data_loader):
-<<<<<<< HEAD
+            # Move relevant tensors to GPU
+            for key, val in batch.items():
+                if key not in ("sample", "atom_to_residue", "smiles_strings"):
+                    batch[key] = val.to(device)
             if model_name == "gvp":
                 batch["graph"] = batch["graph"].to(device)
                 if use_energy_decoder:
@@ -62,58 +65,69 @@
                     preds = energies.sum(-1).unsqueeze(-1)
                 else:
                     _, preds = model(batch)
-=======
-            # Move relevant tensors to GPU
-            for key, val in batch.items():
-                if key not in ["sample", "atom_to_residue", "smiles_strings"]:
-                    batch[key] = val.to(device)
-            if model_name in ["gvp", "hgvp"]:
-                _, preds = model(batch)
->>>>>>> 054b6859
             elif model_name == "multistage-gvp":
                 if use_energy_decoder:
-                    batch["sample"] = {key: val.to(device) for key, val in batch["sample"].items()}
+                    batch["sample"] = {
+                        key: val.to(device)
+                        for key, val in batch["sample"].items()
+                    }
                     if is_hetero:
-<<<<<<< HEAD
                         energies, _, _ = model(
-                            batch["protein_graph"].to(device),
-                            batch["ligand_graph"].to(device),
-                            batch["complex_graph"].to(device),
-                            {
-                                key: val.to(device)
-                                for key, val in batch["sample"].items()
-                            },
+                            batch["protein_graph"],
+                            batch["ligand_graph"],
+                            batch["complex_graph"],
+                            batch["sample"],
+                            cal_der_loss=False,
                             atom_to_residue=batch["atom_to_residue"],
                         )
                     else:
                         energies, _, _ = model(
-                            batch["protein_graph"].to(device),
-                            batch["ligand_graph"].to(device),
-                            batch["complex_graph"].to(device),
-                            {
-                                key: val.to(device)
-                                for key, val in batch["sample"].items()
-                            },
+                            batch["protein_graph"],
+                            batch["ligand_graph"],
+                            batch["complex_graph"],
+                            batch["sample"],
+                            cal_der_loss=False,
                         )
-=======
-                        energies, _, _ = model(batch["protein_graph"], batch["ligand_graph"], batch["complex_graph"], batch["sample"], cal_der_loss=False, atom_to_residue=batch["atom_to_residue"])
-                    else:
-                        energies, _, _ = model(batch["protein_graph"], batch["ligand_graph"], batch["complex_graph"], batch["sample"], cal_der_loss=False)
->>>>>>> 054b6859
                     preds = energies.sum(-1).unsqueeze(-1)
                 else:
-                    _, preds = model(batch["protein_graph"], batch["ligand_graph"], batch["complex_graph"])
+                    _, preds = model(
+                        batch["protein_graph"],
+                        batch["ligand_graph"],
+                        batch["complex_graph"],
+                    )
             elif model_name == "multistage-hgvp":
                 if use_energy_decoder:
-                    batch["sample"] = {key: val.to(device) for key, val in batch["sample"].items()}
+                    batch["sample"] = {
+                        key: val.to(device)
+                        for key, val in batch["sample"].items()
+                    }
                     if is_hetero:
-                        energies, _, _ = model(batch["protein_graph"], batch["ligand_graph"], batch["complex_graph"], batch["sample"], 
-                                                cal_der_loss=False, atom_to_residue=batch["atom_to_residue"], smiles_strings=batch["smiles_strings"])
+                        energies, _, _ = model(
+                            batch["protein_graph"],
+                            batch["ligand_graph"],
+                            batch["complex_graph"],
+                            batch["sample"],
+                            cal_der_loss=False,
+                            atom_to_residue=batch["atom_to_residue"],
+                            smiles_strings=batch["smiles_strings"],
+                        )
                     else:
-                        energies, _, _ = model(batch["protein_graph"], batch["ligand_graph"], batch["complex_graph"], batch["sample"], cal_der_loss=False, smiles_strings=batch["smiles_strings"])
+                        energies, _, _ = model(
+                            batch["protein_graph"],
+                            batch["ligand_graph"],
+                            batch["complex_graph"],
+                            batch["sample"],
+                            cal_der_loss=False,
+                            smiles_strings=batch["smiles_strings"],
+                        )
                     preds = energies.sum(-1).unsqueeze(-1)
                 else:
-                    _, preds = model(batch["protein_graph"], batch["ligand_graph"], batch["complex_graph"], smiles_strings=batch["smiles_strings"])
+                    _, preds = model(
+                        batch["protein_graph"],
+                        batch["ligand_graph"],
+                        batch["complex_graph"],
+                        smiles_strings=batch["smiles_strings"],
+                    )
             else:
                 raise NotImplementedError
             preds = preds.to("cpu")
