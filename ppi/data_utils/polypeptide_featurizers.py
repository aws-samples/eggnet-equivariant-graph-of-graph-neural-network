"""
Utils for featurizing a polypeptide (protein or peptide) from their structures.
"""

import math
import numpy as np
import torch
import torch.nn.functional as F
import dgl

from rdkit import Chem
from Bio.PDB.Polypeptide import is_aa
from . import contact_map_utils as utils

from dgllife.utils import mol_to_bigraph
from dgllife.utils.featurizers import (
    CanonicalAtomFeaturizer,
    CanonicalBondFeaturizer,
    PretrainAtomFeaturizer,
    PretrainBondFeaturizer,
)

from .pignet_featurizers import mol_to_feature


def _normalize(tensor, dim=-1):
    """
    Normalizes a `torch.Tensor` along dimension `dim` without `nan`s.

    Args:
        tensor: Torch tensor to be normalized.
        dim: Integer. Dimension to normalize across.

    Returns:
        Normalized tensor with zeros instead of nan's or infinity values.

    """
    return torch.nan_to_num(
        torch.div(tensor, torch.norm(tensor, dim=dim, keepdim=True))
    )


def _rbf(D, D_min=0.0, D_max=20.0, D_count=16, device="cpu"):
    """
    From https://github.com/jingraham/neurips19-graph-protein-design

    Returns an RBF embedding of `torch.Tensor` `D` along a new axis=-1.
    That is, if `D` has shape [...dims], then the returned tensor will have
    shape [...dims, D_count].


    Args:
        D: generic torch tensor
        D_min: Float. Minimum of the sequence of numbers created.
        D_max: Float. Max of the sequence of numbers created.
        D_count: Positive integer. Count of the numbers in the sequence. It is also lenght of the new dimension (-1) created in D.
        device: Device where D is stored.

    Return:
        Input `D` matrix with an RBF embedding along axis -1.
    """
    D_mu = torch.linspace(D_min, D_max, D_count, device=device)
    D_mu = D_mu.view([1, -1])
    D_sigma = (D_max - D_min) / D_count
    D_expand = torch.unsqueeze(D, -1)

    RBF = torch.exp(-(((D_expand - D_mu) / D_sigma) ** 2))
    return RBF


class BaseFeaturizer(object):
    """Base class for polypeptide and complex featurizer with common feature extractions:
    - dihedral angles on nodes
    - positional embeddings for edges
    - atom pair orientations
    - side chain directions on nodes
    """

    def __init__(
        self, num_positional_embeddings=16, top_k=30, num_rbf=16, device="cpu"
    ):
        self.top_k = top_k
        self.num_rbf = num_rbf
        self.num_positional_embeddings = num_positional_embeddings
        self.device = device

    def featurize(self, item: dict) -> dgl.DGLGraph:
        raise NotImplementedError

    def _dihedrals(self, X, eps=1e-7):
        """Compute sines and cosines dihedral angles (phi, psi, and omega)

        Args:
            X: torch.Tensor specifying coordinates of key atoms (N, CA, C, O) in 3D space with shape [seq_len, 4, 3]
            eps: Float defining the epsilon using to clamp the angle between normals: min= -1*eps, max=1-eps

        Returns:
            Sines and cosines dihedral angles as a torch.Tensor of shape [seq_len, 6]
        """
        # From https://github.com/jingraham/neurips19-graph-protein-design

        X = torch.reshape(X[:, :3], [3 * X.shape[0], 3])
        dX = X[1:] - X[:-1]
        U = _normalize(dX, dim=-1)
        u_2 = U[:-2]
        u_1 = U[1:-1]
        u_0 = U[2:]

        # Backbone normals
        n_2 = _normalize(torch.cross(u_2, u_1), dim=-1)
        n_1 = _normalize(torch.cross(u_1, u_0), dim=-1)

        # Angle between normals
        cosD = torch.sum(n_2 * n_1, -1)
        cosD = torch.clamp(cosD, -1 + eps, 1 - eps)
        D = torch.sign(torch.sum(u_2 * n_1, -1)) * torch.acos(cosD)

        # This scheme will remove phi[0], psi[-1], omega[-1]
        D = F.pad(D, [1, 2])
        D = torch.reshape(D, [-1, 3])
        # Lift angle representations to the circle
        D_features = torch.cat([torch.cos(D), torch.sin(D)], 1)
        return D_features

    def _positional_embeddings(self, edge_index, num_embeddings=None):
        """Creates and returns the positional embeddings.

        Args:
            edge_index: torch.Tensor representing edges in COO format with shape [2, num_edges].
            num_embeddings: Integer representing the number of embeddings.

        Returns:
            Positional embeddings as a torch tensor
        """
        # From https://github.com/jingraham/neurips19-graph-protein-design
        num_embeddings = num_embeddings or self.num_positional_embeddings
        d = edge_index[0] - edge_index[1]

        frequency = torch.exp(
            torch.arange(
                0, num_embeddings, 2, dtype=torch.float32, device=self.device
            )
            * -(np.log(10000.0) / num_embeddings)
        )
        angles = d.unsqueeze(-1) * frequency
        E = torch.cat((torch.cos(angles), torch.sin(angles)), -1)
        return E

    def _orientations(self, X):
        """Compute orientations between pairs of atoms from neighboring residues.

        Args:
            X: torch.Tensor representing atom coordinates with shape [n_atoms, 3]

        Returns:
            torch.Tensor atom pair orientations
        """
        forward = _normalize(X[1:] - X[:-1])
        backward = _normalize(X[:-1] - X[1:])
        forward = F.pad(forward, [0, 0, 0, 1])
        backward = F.pad(backward, [0, 0, 1, 0])
        return torch.cat([forward.unsqueeze(-2), backward.unsqueeze(-2)], -2)

    def _sidechains(self, X):
        """Compute the unit vector representing the imputed side chain directions (C_beta - C_alpha).

        Args:
            X: torch.Tensor specifying coordinates of key atoms (N, CA, C, O) in 3D space with shape [seq_len, 4, 3]

        Returns:
            Torch tensor representing side chain directions with shape [seq_len, 3]
        """
        n, origin, c = X[:, 0], X[:, 1], X[:, 2]
        c, n = _normalize(c - origin), _normalize(n - origin)
        bisector = _normalize(c + n)
        perp = _normalize(torch.cross(c, n))
        vec = -bisector * math.sqrt(1 / 3) - perp * math.sqrt(2 / 3)
        return vec


class NaturalPolypeptideFeaturizer(BaseFeaturizer):
    """
    For individual polypeptide chain that only contains 20 natural amino acids (can work
    with unknown residues 'X')
    """

    def __init__(self, **kwargs):

        self.letter_to_num = {
            "C": 4,
            "D": 3,
            "S": 15,
            "Q": 5,
            "K": 11,
            "I": 9,
            "P": 14,
            "T": 16,
            "F": 13,
            "A": 0,
            "G": 7,
            "H": 8,
            "E": 6,
            "L": 10,
            "R": 1,
            "W": 17,
            "V": 19,
            "N": 2,
            "Y": 18,
            "M": 12,
            "X": 0,
        }
        self.num_to_letter = {v: k for k, v in self.letter_to_num.items()}
        super(NaturalPolypeptideFeaturizer, self).__init__(**kwargs)

    def featurize(self, protein: dict) -> dgl.DGLGraph:
        """Featurizes the protein information as a graph for the GNN

        Args:
            protein: Dictionary with the protein seq, coord and name.

        Returns:
            dgl.graph instance representing with the protein information
        """
        name = protein.get("name")
        with torch.no_grad():
            coords = torch.as_tensor(
                protein["coords"], device=self.device, dtype=torch.float32
            )
            seq = torch.as_tensor(
                [self.letter_to_num[a] for a in protein["seq"]],
                device=self.device,
                dtype=torch.long,
            )

            mask = torch.isfinite(coords.sum(dim=(1, 2)))
            coords[~mask] = np.inf

            X_ca = coords[:, 1]
            # construct knn graph from C-alpha coordinates
            g = dgl.knn_graph(X_ca, k=min(self.top_k, X_ca.shape[0]))
            edge_index = g.edges()

            pos_embeddings = self._positional_embeddings(edge_index)
            E_vectors = X_ca[edge_index[0]] - X_ca[edge_index[1]]
            rbf = _rbf(
                E_vectors.norm(dim=-1),
                D_count=self.num_rbf,
                device=self.device,
            )

            dihedrals = self._dihedrals(coords)
            orientations = self._orientations(X_ca)
            sidechains = self._sidechains(coords)

            node_s = dihedrals
            node_v = torch.cat(
                [orientations, sidechains.unsqueeze(-2)], dim=-2
            )
            edge_s = torch.cat([rbf, pos_embeddings], dim=-1)
            edge_v = _normalize(E_vectors).unsqueeze(-2)

            node_s, node_v, edge_s, edge_v = map(
                torch.nan_to_num, (node_s, node_v, edge_s, edge_v)
            )

        # node features
        g.ndata["node_s"] = node_s
        g.ndata["node_v"] = node_v
        g.ndata["mask"] = mask
        g.ndata["seq"] = seq  # one-hot encoded amino acid sequence
        # edge features
        g.edata["edge_s"] = edge_s
        g.edata["edge_v"] = edge_v
        # graph attrs
        setattr(g, "name", name)
        return g


class NaturalComplexFeaturizer(NaturalPolypeptideFeaturizer):
    """
    For protein complex (multiple polypeptide chains) that only contains 20
    natural amino acids (can work with unknown residues 'X')
    """

    def __init__(self, **kwargs):
        super(NaturalComplexFeaturizer, self).__init__(**kwargs)

    def featurize(self, protein_complex: dict) -> dgl.DGLGraph:
        """Featurizes the protein complex information as a graph for the GNN

        Args:
            protein_complex: dict
            {
                'pdb_id': str,
                'chain_id1': str,
                'chain_id2': str,
                'protein1': {'seq': str, 'coords': list[list[int]], 'name': str},
                'protein2': {'seq': str, 'coords': list[list[int]], 'name': str}
            }
        Returns:
            dgl.graph instance representing with the protein complex information
        """
        protein1 = protein_complex["protein1"]
        protein2 = protein_complex["protein2"]
        with torch.no_grad():
            coords = torch.as_tensor(
                protein1["coords"] + protein2["coords"],
                device=self.device,
                dtype=torch.float32,
            )  # shape: [seq_len1 + seq_len2, 4, 3]

            seq = torch.as_tensor(
                [
                    self.letter_to_num[a]
                    for a in protein1["seq"] + protein2["seq"]
                ],
                device=self.device,
                dtype=torch.long,
            )  # shape: [seq_len1 + seq_len2]

            mask = torch.isfinite(coords.sum(dim=(1, 2)))
            coords[~mask] = np.inf

            X_ca = coords[:, 1]
            # construct knn graph from C-alpha coordinates
            g = dgl.knn_graph(X_ca, k=min(self.top_k, X_ca.shape[0]))
            edge_index = g.edges()

            pos_embeddings = self._positional_embeddings(edge_index)
            E_vectors = X_ca[edge_index[0]] - X_ca[edge_index[1]]
            rbf = _rbf(
                E_vectors.norm(dim=-1),
                D_count=self.num_rbf,
                device=self.device,
            )

            dihedrals = self._dihedrals(coords)
            orientations = self._orientations(X_ca)
            sidechains = self._sidechains(coords)

            node_s = dihedrals
            node_v = torch.cat(
                [orientations, sidechains.unsqueeze(-2)], dim=-2
            )
            edge_s = torch.cat([rbf, pos_embeddings], dim=-1)
            edge_v = _normalize(E_vectors).unsqueeze(-2)

            node_s, node_v, edge_s, edge_v = map(
                torch.nan_to_num, (node_s, node_v, edge_s, edge_v)
            )

        # node features
        g.ndata["node_s"] = node_s
        g.ndata["node_v"] = node_v
        g.ndata["mask"] = mask
        g.ndata["seq"] = seq  # one-hot encoded amino acid sequences
        # edge features
        g.edata["edge_s"] = edge_s
        g.edata["edge_v"] = edge_v
        # graph attrs
        # setattr(g, "name", protein_complex["name"])
        return g


class NoncanonicalComplexFeaturizer(BaseFeaturizer):
    """
    For protein complex (multiple polypeptide chains) that contains
    non-canonical and/or natural amino acids.

    The amino acid residues need to be represented as a list of smile strings.

    Args:
        - residue_featurizer: a function mapping a smile string to a vector
    """

    def __init__(self, residue_featurizer, **kwargs):
        self.residue_featurizer = residue_featurizer
        super(NoncanonicalComplexFeaturizer, self).__init__(**kwargs)

    def featurize(self, protein_complex: dict) -> dgl.DGLGraph:
        """Featurizes the protein complex information as a graph for the GNN

        Args:
            protein_complex: dict
            {
                'pdb_id': str,
                'chain_id1': str,
                'chain_id2': str,
                'protein1': {'residues': list[str], 'coords': list[list[int]], 'name': str},
                'protein2': {'residues': list[str], 'coords': list[list[int]], 'name': str}
            }
        Returns:
            dgl.graph instance representing with the protein complex information
        """
        protein1 = protein_complex["protein1"]
        protein2 = protein_complex["protein2"]
        with torch.no_grad():
            coords = torch.as_tensor(
                protein1["coords"] + protein2["coords"],
                device=self.device,
                dtype=torch.float32,
            )  # shape: [seq_len1 + seq_len2, 4, 3]

            residues = torch.as_tensor(
                [
                    self.residue_featurizer(smiles)
                    for smiles in protein1["residues"] + protein2["residues"]
                ],
                device=self.device,
                dtype=torch.long,
            )  # shape: [seq_len1 + seq_len2, d_embed]

            mask = torch.isfinite(coords.sum(dim=(1, 2)))
            coords[~mask] = np.inf

            X_ca = coords[:, 1]
            # construct knn graph from C-alpha coordinates
            g = dgl.knn_graph(X_ca, k=min(self.top_k, X_ca.shape[0]))
            edge_index = g.edges()

            pos_embeddings = self._positional_embeddings(edge_index)
            E_vectors = X_ca[edge_index[0]] - X_ca[edge_index[1]]
            rbf = _rbf(
                E_vectors.norm(dim=-1),
                D_count=self.num_rbf,
                device=self.device,
            )

            dihedrals = self._dihedrals(coords)
            orientations = self._orientations(X_ca)
            sidechains = self._sidechains(coords)

            node_s = torch.cat([dihedrals, residues], dim=-1)
            node_v = torch.cat(
                [orientations, sidechains.unsqueeze(-2)], dim=-2
            )
            edge_s = torch.cat([rbf, pos_embeddings], dim=-1)
            edge_v = _normalize(E_vectors).unsqueeze(-2)

            node_s, node_v, edge_s, edge_v = map(
                torch.nan_to_num, (node_s, node_v, edge_s, edge_v)
            )

        # node features
        g.ndata["node_s"] = node_s
        g.ndata["node_v"] = node_v
        g.ndata["mask"] = mask
        # edge features
        g.edata["edge_s"] = edge_s
        g.edata["edge_v"] = edge_v
        # graph attrs
        # setattr(g, "name", protein_complex["name"])
        return g


class PDBBindComplexFeaturizer(BaseFeaturizer):
    """
    For protein complex from PDBBind dataset that contains multiple
    protein chains with natural amino acids and one ligand (small molecule).

    The amino acid residues need to be represented as a list of smile strings.

    Args:
        - residue_featurizer: a function mapping a smile string to a vector
    """

    def __init__(self, residue_featurizer, count_atoms=False, **kwargs):
        self.residue_featurizer = residue_featurizer
        self.count_atoms = count_atoms
        super(PDBBindComplexFeaturizer, self).__init__(**kwargs)

    def featurize(self, protein_complex: dict) -> dict:
        """Featurizes the protein complex information as a graph for the GNN

        Args:
            protein_complex: dict
            {
                'ligand': rdkit.Chem object of the ligand,
                'protein': PDB.Structure object of the protein,
            }
        Returns:
            if residue_featurizer is provided:
                dgl.graph instance representing with the protein complex information
            else:
                (dgl.graph, list_of_node_smiles_strings)
        """
        ligand, protein = protein_complex["ligand"], protein_complex["protein"]
        ligand = Chem.RemoveHs(ligand)

        protein_coords = []
        residue_smiles = []  # SMILES strings of residues in the protein
        if self.count_atoms:
            atom_counts = []  # counts of atom for each node
        for res in protein.get_residues():
            res_mol = utils.residue_to_mol(res)
            residue_smiles.append(Chem.MolToSmiles(res_mol))
            if is_aa(res):
                atom_coords = utils.get_atom_coords(res)
            else:
                # non-AA residue: get the coords of all atoms
                atom_coords = (
                    res_mol.GetConformers()[0]
                    .GetPositions()
                    .astype(np.float32)
                )
                # take the centoid of all atoms, and repeat to the same shape
                atom_coords = np.tile(atom_coords.mean(axis=0), (4, 1))
            protein_coords.append(atom_coords)
            if self.count_atoms:
                atom_counts.append(res_mol.GetNumAtoms())

        # backbone ["N", "CA", "C", "O"] coordinates for proteins
        # shape: [seq_len, 4, 3]
        protein_coords = torch.as_tensor(
            np.asarray(protein_coords), dtype=torch.float32
        )

        # shape: [ligand_n_atoms, 3]
        ligand_coords = torch.as_tensor(
            ligand.GetConformers()[0].GetPositions(), dtype=torch.float32
        )
        if self.count_atoms:
            atom_counts.append(ligand.GetNumAtoms())
            # a boolean mask to indicate nodes from proteins:
            mask = torch.ones(protein_coords.shape[0] + 1)
            mask[-1] = 0
        # take the centroid of ligand atoms
        ligand_coords = ligand_coords.mean(axis=0).reshape(-1, 3)

        # combine protein and ligand coordinates
        X_ca = torch.cat((protein_coords[:, 1], ligand_coords), axis=0)

        # SMILES strings of AA residues and ligand
        # in the same order with the nodes in the graph
        smiles_strings = residue_smiles + [Chem.MolToSmiles(ligand)]
        if self.residue_featurizer:
            residues = (
                torch.stack(
                    [
                        self.residue_featurizer.featurize(smiles)
                        for smiles in smiles_strings
                    ]
                )
                .to(self.device)
                .to(torch.long)
            )
            # shape: [seq_len + 1, d_embed]

        # construct knn graph from C-alpha coordinates
        g = dgl.knn_graph(X_ca, k=min(self.top_k, X_ca.shape[0]))
        edge_index = g.edges()

        pos_embeddings = self._positional_embeddings(edge_index)
        E_vectors = X_ca[edge_index[0]] - X_ca[edge_index[1]]
        rbf = _rbf(
            E_vectors.norm(dim=-1),
            D_count=self.num_rbf,
            device=self.device,
        )

        dihedrals = self._dihedrals(protein_coords)
        orientations = self._orientations(X_ca)
        sidechains = self._sidechains(protein_coords)

        # dummy-fill for the ligand node
        dihedrals = torch.cat([dihedrals, torch.zeros(1, 6)])
        sidechains = torch.cat([sidechains, torch.zeros(1, 3)])

        if self.residue_featurizer:
            node_s = torch.cat([dihedrals, residues], dim=-1)
        else:
            node_s = dihedrals
        node_v = torch.cat([orientations, sidechains.unsqueeze(-2)], dim=-2)
        edge_s = torch.cat([rbf, pos_embeddings], dim=-1)
        edge_v = _normalize(E_vectors).unsqueeze(-2)

        node_s, node_v, edge_s, edge_v = map(
            torch.nan_to_num, (node_s, node_v, edge_s, edge_v)
        )

        # node features
        g.ndata["node_s"] = node_s.contiguous()
        g.ndata["node_v"] = node_v.contiguous()
        if self.count_atoms:
            g.ndata["atom_counts"] = torch.tensor(atom_counts)
            g.ndata["mask"] = mask
        # edge features
        g.edata["edge_s"] = edge_s.contiguous()
        g.edata["edge_v"] = edge_v.contiguous()
        if self.residue_featurizer:
            return {"graph": g}
        else:
            return {"graph": g, "smiles_strings": smiles_strings}


class PIGNetHeteroBigraphComplexFeaturizer(BaseFeaturizer):
    """
    For protein complex from PDBBind dataset that contains multiple
    protein chains with natural amino acids and one ligand (small molecule).

    The amino acid residues need to be represented as a list of smile strings.

    Args:
        residue_featurizer: a function mapping a smile string to a vector

    Returns:
        (g_rec, g_lig): featurized receptor graph, featurized ligand graph
    """

    def __init__(
        self, residue_featurizer, molecular_featurizers="canonical", **kwargs
    ):
        self.residue_featurizer = residue_featurizer
        if molecular_featurizers == "canonical":
            self.node_featurizer = CanonicalAtomFeaturizer()
            self.edge_featurizer = CanonicalBondFeaturizer()
            self.add_self_loop = False
        elif molecular_featurizers == "pretrained":
            self.node_featurizer = PretrainAtomFeaturizer()
            self.edge_featurizer = PretrainBondFeaturizer()
            self.add_self_loop = True
        else:
            raise NotImplementedError()
        super(PIGNetHeteroBigraphComplexFeaturizer, self).__init__(**kwargs)

    def featurize(self, protein_complex: dict) -> dgl.DGLGraph:
        """Featurizes the protein complex information as a graph for the GNN

        Args:
            protein_complex: dict
            {
                'ligand': rdkit.Chem object of the ligand,
                'protein': PDB.Structure object of the protein,
            }
        Returns:
            dgl.graph instance representing with the protein complex information
        """
        ligand, protein = protein_complex["ligand"], protein_complex["protein"]
        ligand = Chem.RemoveHs(ligand)
        ligand_graph = mol_to_bigraph(
            mol=ligand,
            node_featurizer=self.node_featurizer,
            edge_featurizer=self.edge_featurizer,
            add_self_loop=self.add_self_loop,
        )

        protein_coords = []
        residue_smiles = []  # SMILES strings of residues in the protein
        for res in protein.get_residues():
            if is_aa(res):
                protein_coords.append(utils.get_atom_coords(res))
                res_mol = utils.residue_to_mol(res)
                residue_smiles.append(Chem.MolToSmiles(res_mol))

        # backbone ["N", "CA", "C", "O"] coordinates for proteins
        # shape: [seq_len, 4, 3]
        protein_coords = torch.as_tensor(
            np.asarray(protein_coords), dtype=torch.float32
        )

        # SMILES strings of AA residues and ligand
        # in the same order with the nodes in the graph
        smiles_strings = residue_smiles
        if self.residue_featurizer:
            residues = (
                torch.stack(
                    [
                        self.residue_featurizer.featurize(smiles)
                        for smiles in smiles_strings
                    ]
                )
                .to(self.device)
                .to(torch.long)
            )
<<<<<<< HEAD
            .to(self.device)
            .to(torch.long)
        )
        # shape: [seq_len + 1, d_embed]

=======
            # shape: [seq_len + 1, d_embed]
        
>>>>>>> 054b6859
        # construct knn graph from C-alpha coordinates
        ca_coords = protein_coords[:, 1]
        protein_graph = dgl.knn_graph(
            ca_coords, k=min(self.top_k, ca_coords.shape[0])
        )
        ca_edge_index = protein_graph.edges()

        pos_embeddings = self._positional_embeddings(ca_edge_index)
        ca_vectors = ca_coords[ca_edge_index[0]] - ca_coords[ca_edge_index[1]]
        rbf = _rbf(
            ca_vectors.norm(dim=-1),
            D_count=self.num_rbf,
            device=self.device,
        )

        dihedrals = self._dihedrals(protein_coords)
        orientations = self._orientations(ca_coords)
        sidechains = self._sidechains(protein_coords)

        if self.residue_featurizer:
            node_s = torch.cat([dihedrals, residues], dim=-1)
        else:
            node_s = dihedrals
        node_v = torch.cat([orientations, sidechains.unsqueeze(-2)], dim=-2)
        edge_s = torch.cat([rbf, pos_embeddings], dim=-1)
        edge_v = _normalize(ca_vectors).unsqueeze(-2)

        node_s, node_v, edge_s, edge_v = map(
            torch.nan_to_num, (node_s, node_v, edge_s, edge_v)
        )

        # node features
        protein_graph.ndata["node_s"] = node_s
        protein_graph.ndata["node_v"] = node_v
        # edge features
        protein_graph.edata["edge_s"] = edge_s
        protein_graph.edata["edge_v"] = edge_v

        # shape: [ligand_n_atoms, 3]
        ligand_coords = torch.as_tensor(
            ligand.GetConformers()[0].GetPositions(), dtype=torch.float32
        )

        ligand_vectors = (
            ligand_coords[ligand_graph.edges()[0].long()]
            - ligand_coords[ligand_graph.edges()[1].long()]
        )
        # ligand node features
        ligand_graph.ndata["node_s"] = ligand_graph.ndata["h"]
        ligand_graph.ndata["node_v"] = ligand_coords.unsqueeze(-2)
        # ligand edge features
        ligand_graph.edata["edge_s"] = ligand_graph.edata["e"]
        ligand_graph.edata["edge_v"] = _normalize(ligand_vectors).unsqueeze(-2)

        # combine protein and ligand coordinates
        X_cat = torch.cat((protein_coords[:, 1], ligand_coords), axis=0)

        # construct knn graph from C-alpha coordinates
        complex_graph = dgl.knn_graph(X_cat, k=min(self.top_k, X_cat.shape[0]))
        edge_index = complex_graph.edges()

        E_vectors = X_cat[edge_index[0]] - X_cat[edge_index[1]]
        rbf = _rbf(
            E_vectors.norm(dim=-1),
            D_count=self.num_rbf,
            device=self.device,
        )

        protein_feat_pad = F.pad(
            protein_graph.ndata["node_s"],
            (0, ligand_graph.ndata["node_s"].shape[-1]),
        )
        ligand_feat_pad = F.pad(
            ligand_graph.ndata["node_s"],
            (protein_graph.ndata["node_s"].shape[-1], 0),
        )

        node_s = torch.cat([protein_feat_pad, ligand_feat_pad], dim=0)
        node_v = X_cat.unsqueeze(-2)
        edge_s = rbf
        edge_v = _normalize(E_vectors).unsqueeze(-2)

        node_s, node_v, edge_s, edge_v = map(
            torch.nan_to_num, (node_s, node_v, edge_s, edge_v)
        )

        # node features
        complex_graph.ndata["node_s"] = node_s
        complex_graph.ndata["node_v"] = node_v
        # edge features
        complex_graph.edata["edge_s"] = edge_s
        complex_graph.edata["edge_v"] = edge_v
        if self.residue_featurizer:
            return protein_graph, ligand_graph, complex_graph
        else:
            return protein_graph, ligand_graph, complex_graph, smiles_strings


class PIGNetAtomicBigraphGeometricComplexFeaturizer(BaseFeaturizer):
    """
    For protein complex from PDBBind dataset that contains multiple
    protein chains with natural amino acids and one ligand (small molecule).

    The amino acid residues need to be represented as a list of smile strings.

    Args:
        residue_featurizer: a function mapping a smile string to a vector

    Returns:
        (g_rec, g_lig): featurized receptor graph, featurized ligand graph
    """

    def __init__(
        self,
        residue_featurizer,
        molecular_featurizers="canonical",
        return_physics=False,
        **kwargs
    ):
        self.residue_featurizer = residue_featurizer
        self.return_physics = return_physics
        if molecular_featurizers == "canonical":
            self.node_featurizer = CanonicalAtomFeaturizer()
            self.edge_featurizer = CanonicalBondFeaturizer()
            self.add_self_loop = False
        elif molecular_featurizers == "pretrained":
            self.node_featurizer = PretrainAtomFeaturizer()
            self.edge_featurizer = PretrainBondFeaturizer()
            self.add_self_loop = True
        else:
            raise NotImplementedError()
        super(PIGNetAtomicBigraphGeometricComplexFeaturizer, self).__init__(
            **kwargs
        )

    def featurize(self, protein_complex: dict) -> dgl.DGLGraph:
        """Featurizes the protein complex information as a graph for the GNN

        Args:
            protein_complex: dict
            {
                'ligand': rdkit.Chem object of the ligand,
                'protein': rdkit.Chem object object of the protein,
            }
        Returns:
            dgl.graph instance representing with the protein complex information
        """
        ligand, protein = protein_complex["ligand"], protein_complex["protein"]
        if self.return_physics:
            sample = mol_to_feature(ligand_mol=ligand, target_mol=protein)

        ligand = Chem.RemoveHs(ligand)
        ligand_graph = mol_to_bigraph(
            mol=ligand,
            node_featurizer=self.node_featurizer,
            edge_featurizer=self.edge_featurizer,
            add_self_loop=self.add_self_loop,
        )

        protein = Chem.RemoveHs(protein)
        protein_graph = mol_to_bigraph(
            mol=protein,
            node_featurizer=self.node_featurizer,
            edge_featurizer=self.edge_featurizer,
            add_self_loop=self.add_self_loop,
        )

        # shape: [protein_n_atoms, 3]
        # shape: [seq_len, 4, 3]
        protein_coords = torch.as_tensor(
            protein.GetConformers()[0].GetPositions(), dtype=torch.float32
        )

        # shape: [ligand_n_atoms, 3]
        ligand_coords = torch.as_tensor(
            ligand.GetConformers()[0].GetPositions(), dtype=torch.float32
        )

        protein_vectors = (
            protein_coords[protein_graph.edges()[0].long()]
            - protein_coords[protein_graph.edges()[1].long()]
        )
        # protein node features
        protein_graph.ndata["node_s"] = protein_graph.ndata["h"]
        protein_graph.ndata["node_v"] = protein_coords.unsqueeze(-2)
        # protein edge features
        protein_graph.edata["edge_s"] = protein_graph.edata["e"]
        protein_graph.edata["edge_v"] = _normalize(protein_vectors).unsqueeze(
            -2
        )

        ligand_vectors = (
            ligand_coords[ligand_graph.edges()[0].long()]
            - ligand_coords[ligand_graph.edges()[1].long()]
        )
        # ligand node features
        ligand_graph.ndata["node_s"] = ligand_graph.ndata["h"]
        ligand_graph.ndata["node_v"] = ligand_coords.unsqueeze(-2)
        # ligand edge features
        ligand_graph.edata["edge_s"] = ligand_graph.edata["e"]
        ligand_graph.edata["edge_v"] = _normalize(ligand_vectors).unsqueeze(-2)

        # combine protein and ligand coordinates
        X_ca = torch.cat((protein_coords, ligand_coords), axis=0)

        # construct knn graph from C-alpha coordinates
        complex_graph = dgl.knn_graph(X_ca, k=min(self.top_k, X_ca.shape[0]))
        edge_index = complex_graph.edges()

        E_vectors = X_ca[edge_index[0]] - X_ca[edge_index[1]]
        rbf = _rbf(
            E_vectors.norm(dim=-1),
            D_count=self.num_rbf,
            device=self.device,
        )

        node_s = torch.cat(
            [protein_graph.ndata["h"], ligand_graph.ndata["h"]], dim=0
        )
        node_v = X_ca.unsqueeze(-2)
        edge_s = rbf
        edge_v = _normalize(E_vectors).unsqueeze(-2)

        node_s, node_v, edge_s, edge_v = map(
            torch.nan_to_num, (node_s, node_v, edge_s, edge_v)
        )

        # node features
        complex_graph.ndata["node_s"] = node_s
        complex_graph.ndata["node_v"] = node_v
        # edge features
        complex_graph.edata["edge_s"] = edge_s
        complex_graph.edata["edge_v"] = edge_v
        if self.return_physics:
            return protein_graph, ligand_graph, complex_graph, sample
        else:
            return protein_graph, ligand_graph, complex_graph


class PIGNetAtomicBigraphPhysicalComplexFeaturizer(BaseFeaturizer):
    """
    For protein complex from PDBBind dataset that contains multiple
    protein chains with natural amino acids and one ligand (small molecule).

    The amino acid residues need to be represented as a list of smile strings.

    Args:
        residue_featurizer: a function mapping a smile string to a vector

    Returns:
        (g_rec, g_lig): featurized receptor graph, featurized ligand graph
    """

    def __init__(
        self,
        residue_featurizer,
        molecular_featurizers="canonical",
        return_physics=False,
        **kwargs
    ):
        self.residue_featurizer = residue_featurizer
        self.return_physics = return_physics
        if molecular_featurizers == "canonical":
            self.node_featurizer = CanonicalAtomFeaturizer()
            self.edge_featurizer = CanonicalBondFeaturizer()
            self.add_self_loop = False
        elif molecular_featurizers == "pretrained":
            self.node_featurizer = PretrainAtomFeaturizer()
            self.edge_featurizer = PretrainBondFeaturizer()
            self.add_self_loop = True
        else:
            raise NotImplementedError()
        super(PIGNetAtomicBigraphPhysicalComplexFeaturizer, self).__init__(
            **kwargs
        )

    def featurize(self, protein_complex: dict) -> dgl.DGLGraph:
        """Featurizes the protein complex information as a graph for the GNN

        Args:
            protein_complex: dict
            {
                'ligand': rdkit.Chem object of the ligand,
                'protein': rdkit.Chem object of the protein,
            }
        Returns:
            dgl.graph instance representing with the protein complex information
        """
        ligand, protein = protein_complex["ligand"], protein_complex["protein"]
        sample = mol_to_feature(ligand_mol=ligand, target_mol=protein)

        ligand = Chem.RemoveHs(ligand)
        ligand_graph = mol_to_bigraph(
            mol=ligand,
            node_featurizer=self.node_featurizer,
            edge_featurizer=self.edge_featurizer,
            add_self_loop=self.add_self_loop,
        )

        protein = Chem.RemoveHs(protein)
        protein_graph = mol_to_bigraph(
            mol=protein,
            node_featurizer=self.node_featurizer,
            edge_featurizer=self.edge_featurizer,
            add_self_loop=self.add_self_loop,
        )

        # shape: [protein_n_atoms, 3]
        # shape: [seq_len, 4, 3]
        protein_coords = torch.as_tensor(
            protein.GetConformers()[0].GetPositions(), dtype=torch.float32
        )

        # shape: [ligand_n_atoms, 3]
        ligand_coords = torch.as_tensor(
            ligand.GetConformers()[0].GetPositions(), dtype=torch.float32
        )

        protein_vectors = (
            protein_coords[protein_graph.edges()[0].long()]
            - protein_coords[protein_graph.edges()[1].long()]
        )
        # protein node features
        protein_graph.ndata["node_s"] = protein_graph.ndata["h"]
        protein_graph.ndata["node_v"] = protein_coords.unsqueeze(-2)
        # protein edge features
        protein_graph.edata["edge_s"] = protein_graph.edata["e"]
        protein_graph.edata["edge_v"] = _normalize(protein_vectors).unsqueeze(
            -2
        )

        ligand_vectors = (
            ligand_coords[ligand_graph.edges()[0].long()]
            - ligand_coords[ligand_graph.edges()[1].long()]
        )
        # ligand node features
        ligand_graph.ndata["node_s"] = ligand_graph.ndata["h"]
        ligand_graph.ndata["node_v"] = ligand_coords.unsqueeze(-2)
        # ligand edge features
        ligand_graph.edata["edge_s"] = ligand_graph.edata["e"]
        ligand_graph.edata["edge_v"] = _normalize(ligand_vectors).unsqueeze(-2)

        # construct complex graph from rdkit computed interactions
        n_ligand = sample["interaction_indice"].shape[1]
        n_protein = sample["interaction_indice"].shape[2]
        interaction_indice_pad = np.pad(
            sample["interaction_indice"],
            [(0, 0), (n_protein, 0), (0, n_ligand)],
        )
        interaction_indice_symm = np.maximum(
            interaction_indice_pad,
            np.transpose(interaction_indice_pad, (0, 2, 1)),
        )
        src, dst = np.nonzero(
            interaction_indice_symm.max(axis=0) + np.eye(n_protein + n_ligand)
        )
        complex_graph = dgl.graph(
            (torch.from_numpy(src), torch.from_numpy(dst))
        )
        edge_index = complex_graph.edges()

        # combine protein and ligand coordinates
        X_ca = torch.cat((protein_coords, ligand_coords), axis=0)

        E_vectors = X_ca[edge_index[0]] - X_ca[edge_index[1]]
        rbf = _rbf(
            E_vectors.norm(dim=-1),
            D_count=self.num_rbf,
            device=self.device,
        )

        node_s = (
            1.0
            * (
                torch.cat(
                    [
                        torch.from_numpy(sample["target_h"]),
                        torch.from_numpy(sample["ligand_h"]),
                    ],
                    dim=0,
                )
            ).float()
        )
        node_v = (
            torch.cat(
                [
                    torch.from_numpy(sample["target_pos"]),
                    torch.from_numpy(sample["ligand_pos"]),
                ],
                dim=0,
            )
            .unsqueeze(-2)
            .float()
        )
        edge_s = torch.from_numpy(
            interaction_indice_symm[:, src, dst]
        ).T.float()
        edge_v = _normalize(E_vectors).unsqueeze(-2).float()

        node_s, node_v, edge_s, edge_v = map(
            torch.nan_to_num, (node_s, node_v, edge_s, edge_v)
        )

        # node features
        complex_graph.ndata["node_s"] = node_s
        complex_graph.ndata["node_v"] = node_v
        # edge features
        complex_graph.edata["edge_s"] = edge_s
        complex_graph.edata["edge_v"] = edge_v
        if self.return_physics:
            return protein_graph, ligand_graph, complex_graph, sample
        else:
            return protein_graph, ligand_graph, complex_graph


class PIGNetHeteroBigraphComplexFeaturizerForEnergyModel(BaseFeaturizer):
    """
    For protein complex from PDBBind dataset that contains multiple
    protein chains with natural amino acids and one ligand (small molecule).

    The amino acid residues need to be represented as a list of smile strings.

    Args:
        residue_featurizer: a function mapping a smile string to a vector

    Returns:
        (g_rec, g_lig): featurized receptor graph, featurized ligand graph
    """

    def __init__(
        self, residue_featurizer, molecular_featurizers="canonical", **kwargs
    ):
        self.residue_featurizer = residue_featurizer
        if molecular_featurizers == "canonical":
            self.node_featurizer = CanonicalAtomFeaturizer()
            self.edge_featurizer = CanonicalBondFeaturizer()
            self.add_self_loop = False
        elif molecular_featurizers == "pretrained":
            self.node_featurizer = PretrainAtomFeaturizer()
            self.edge_featurizer = PretrainBondFeaturizer()
            self.add_self_loop = True
        else:
            raise NotImplementedError()
        super(
            PIGNetHeteroBigraphComplexFeaturizerForEnergyModel, self
        ).__init__(**kwargs)

    def featurize(self, protein_complex: dict) -> dgl.DGLGraph:
        """Featurizes the protein complex information as a graph for the GNN

        Args:
            protein_complex: dict
            {
                'ligand': rdkit.Chem object of the ligand,
                'protein': PDB.Structure object of the protein,
            }
        Returns:
            dgl.graph instance representing with the protein complex information
        """
        ligand, protein_atoms, protein_residues = (
            protein_complex["ligand"],
            protein_complex["protein_atoms"],
            protein_complex["protein_residues"],
        )
        sample = mol_to_feature(ligand_mol=ligand, target_mol=protein_atoms)

        ligand = Chem.RemoveHs(ligand)
        ligand_graph = mol_to_bigraph(
            mol=ligand,
            node_featurizer=self.node_featurizer,
            edge_featurizer=self.edge_featurizer,
            add_self_loop=self.add_self_loop,
        )

        protein_residue_coords = []
        residue_smiles = []  # SMILES strings of residues in the protein
        atom_to_residue = {}
        residue_counter = 0
        for res in protein_residues.get_residues():
            # if is_aa(res):
            protein_residue_coords.append(utils.get_atom_coords(res))
            res_mol = utils.residue_to_mol(res)
            residue_smiles.append(Chem.MolToSmiles(res_mol))
            for atom in res:
                atom_to_residue[
                    tuple([round(x, 2) for x in atom.get_coord().tolist()])
                ] = (residue_counter, atom.get_id(), res.get_resname())
            residue_counter += 1

        # backbone ["N", "CA", "C", "O"] coordinates for proteins
        # shape: [seq_len, 4, 3]
        protein_residue_coords = torch.as_tensor(
            np.asarray(protein_residue_coords), dtype=torch.float32
        )

        # SMILES strings of AA residues and ligand
        # in the same order with the nodes in the graph
        smiles_strings = residue_smiles
        if self.residue_featurizer:
            residues = (
                torch.stack(
                    [
                        self.residue_featurizer.featurize(smiles)
                        for smiles in smiles_strings
                    ]
                )
                .to(self.device)
                .to(torch.long)
            )
<<<<<<< HEAD
            .to(self.device)
            .to(torch.long)
        )
        # shape: [seq_len + 1, d_embed]

=======
            # shape: [seq_len + 1, d_embed]
        
>>>>>>> 054b6859
        # construct knn graph from C-alpha coordinates
        ca_coords = protein_residue_coords[:, 1]
        protein_graph = dgl.knn_graph(
            ca_coords, k=min(self.top_k, ca_coords.shape[0])
        )
        ca_edge_index = protein_graph.edges()

        pos_embeddings = self._positional_embeddings(ca_edge_index)
        ca_vectors = ca_coords[ca_edge_index[0]] - ca_coords[ca_edge_index[1]]
        rbf = _rbf(
            ca_vectors.norm(dim=-1),
            D_count=self.num_rbf,
            device=self.device,
        )

        dihedrals = self._dihedrals(protein_residue_coords)
        orientations = self._orientations(ca_coords)
        sidechains = self._sidechains(protein_residue_coords)

        if self.residue_featurizer:
            node_s = torch.cat([dihedrals, residues], dim=-1)
        else:
            node_s = dihedrals
        node_v = torch.cat([orientations, sidechains.unsqueeze(-2)], dim=-2)
        edge_s = torch.cat([rbf, pos_embeddings], dim=-1)
        edge_v = _normalize(ca_vectors).unsqueeze(-2)

        node_s, node_v, edge_s, edge_v = map(
            torch.nan_to_num, (node_s, node_v, edge_s, edge_v)
        )

        # node features
        protein_graph.ndata["node_s"] = node_s
        protein_graph.ndata["node_v"] = node_v
        # edge features
        protein_graph.edata["edge_s"] = edge_s
        protein_graph.edata["edge_v"] = edge_v

        # shape: [ligand_n_atoms, 3]
        ligand_coords = torch.as_tensor(
            ligand.GetConformers()[0].GetPositions(), dtype=torch.float32
        )

        ligand_vectors = (
            ligand_coords[ligand_graph.edges()[0].long()]
            - ligand_coords[ligand_graph.edges()[1].long()]
        )
        # ligand node features
        ligand_graph.ndata["node_s"] = ligand_graph.ndata["h"]
        ligand_graph.ndata["node_v"] = ligand_coords.unsqueeze(-2)
        # ligand edge features
        ligand_graph.edata["edge_s"] = ligand_graph.edata["e"]
        ligand_graph.edata["edge_v"] = _normalize(ligand_vectors).unsqueeze(-2)

        # construct complex graph from rdkit computed interactions
        n_ligand = sample["interaction_indice"].shape[1]
        n_protein = sample["interaction_indice"].shape[2]
        interaction_indice_pad = np.pad(
            sample["interaction_indice"],
            [(0, 0), (n_protein, 0), (0, n_ligand)],
        )
        interaction_indice_symm = np.maximum(
            interaction_indice_pad,
            np.transpose(interaction_indice_pad, (0, 2, 1)),
        )
        src, dst = np.nonzero(
            interaction_indice_symm.max(axis=0) + np.eye(n_protein + n_ligand)
        )
        complex_graph = dgl.graph(
            (torch.from_numpy(src), torch.from_numpy(dst))
        )
        edge_index = complex_graph.edges()

        # combine protein and ligand atomic coordinates

        # shape: [protein_n_atoms, 3]
        protein_atom_coords = torch.as_tensor(
            protein_atoms.GetConformers()[0].GetPositions(),
            dtype=torch.float32,
        )

        X_ca = torch.cat((protein_atom_coords, ligand_coords), axis=0)

        E_vectors = X_ca[edge_index[0]] - X_ca[edge_index[1]]
        rbf = _rbf(
            E_vectors.norm(dim=-1),
            D_count=self.num_rbf,
            device=self.device,
        )

        node_s = (
            1.0
            * (
                torch.cat(
                    [
                        torch.from_numpy(sample["target_h"]),
                        torch.from_numpy(sample["ligand_h"]),
                    ],
                    dim=0,
                )
            ).float()
        )
        node_v = (
            torch.cat(
                [
                    torch.from_numpy(sample["target_pos"]),
                    torch.from_numpy(sample["ligand_pos"]),
                ],
                dim=0,
            )
            .unsqueeze(-2)
            .float()
        )
        edge_s = torch.from_numpy(
            interaction_indice_symm[:, src, dst]
        ).T.float()
        edge_v = _normalize(E_vectors).unsqueeze(-2).float()

        node_s, node_v, edge_s, edge_v = map(
            torch.nan_to_num, (node_s, node_v, edge_s, edge_v)
        )

        # node features
        complex_graph.ndata["node_s"] = node_s
        complex_graph.ndata["node_v"] = node_v
        # edge features
        complex_graph.edata["edge_s"] = edge_s
        complex_graph.edata["edge_v"] = edge_v
<<<<<<< HEAD
        return (
            protein_graph,
            ligand_graph,
            complex_graph,
            sample,
            atom_to_residue,
        )
=======

        if self.residue_featurizer:
            return protein_graph, ligand_graph, complex_graph, sample, atom_to_residue
        else:
            return protein_graph, ligand_graph, complex_graph, sample, atom_to_residue, smiles_strings
>>>>>>> 054b6859
<|MERGE_RESOLUTION|>--- conflicted
+++ resolved
@@ -672,16 +672,8 @@
                 .to(self.device)
                 .to(torch.long)
             )
-<<<<<<< HEAD
-            .to(self.device)
-            .to(torch.long)
-        )
-        # shape: [seq_len + 1, d_embed]
-
-=======
             # shape: [seq_len + 1, d_embed]
-        
->>>>>>> 054b6859
+
         # construct knn graph from C-alpha coordinates
         ca_coords = protein_coords[:, 1]
         protein_graph = dgl.knn_graph(
@@ -1191,16 +1183,8 @@
                 .to(self.device)
                 .to(torch.long)
             )
-<<<<<<< HEAD
-            .to(self.device)
-            .to(torch.long)
-        )
-        # shape: [seq_len + 1, d_embed]
-
-=======
             # shape: [seq_len + 1, d_embed]
-        
->>>>>>> 054b6859
+
         # construct knn graph from C-alpha coordinates
         ca_coords = protein_residue_coords[:, 1]
         protein_graph = dgl.knn_graph(
@@ -1329,18 +1313,21 @@
         # edge features
         complex_graph.edata["edge_s"] = edge_s
         complex_graph.edata["edge_v"] = edge_v
-<<<<<<< HEAD
-        return (
-            protein_graph,
-            ligand_graph,
-            complex_graph,
-            sample,
-            atom_to_residue,
-        )
-=======
 
         if self.residue_featurizer:
-            return protein_graph, ligand_graph, complex_graph, sample, atom_to_residue
+            return (
+                protein_graph,
+                ligand_graph,
+                complex_graph,
+                sample,
+                atom_to_residue,
+            )
         else:
-            return protein_graph, ligand_graph, complex_graph, sample, atom_to_residue, smiles_strings
->>>>>>> 054b6859
+            return (
+                protein_graph,
+                ligand_graph,
+                complex_graph,
+                sample,
+                atom_to_residue,
+                smiles_strings,
+            )