"""
Utils for featurizing a polypeptide (protein or peptide) from their structures.
"""

import math
import numpy as np
import torch
import torch.nn.functional as F
import dgl

from rdkit import Chem
from Bio.PDB.Polypeptide import is_aa
from . import contact_map_utils as utils

from dgllife.utils import mol_to_bigraph
from dgllife.utils.featurizers import CanonicalAtomFeaturizer, CanonicalBondFeaturizer, PretrainAtomFeaturizer, PretrainBondFeaturizer

from .pignet_featurizers import mol_to_feature


def _normalize(tensor, dim=-1):
    """
    Normalizes a `torch.Tensor` along dimension `dim` without `nan`s.

    Args:
        tensor: Torch tensor to be normalized.
        dim: Integer. Dimension to normalize across.

    Returns:
        Normalized tensor with zeros instead of nan's or infinity values.

    """
    return torch.nan_to_num(
        torch.div(tensor, torch.norm(tensor, dim=dim, keepdim=True))
    )


def _rbf(D, D_min=0.0, D_max=20.0, D_count=16, device="cpu"):
    """
    From https://github.com/jingraham/neurips19-graph-protein-design

    Returns an RBF embedding of `torch.Tensor` `D` along a new axis=-1.
    That is, if `D` has shape [...dims], then the returned tensor will have
    shape [...dims, D_count].


    Args:
        D: generic torch tensor
        D_min: Float. Minimum of the sequence of numbers created.
        D_max: Float. Max of the sequence of numbers created.
        D_count: Positive integer. Count of the numbers in the sequence. It is also lenght of the new dimension (-1) created in D.
        device: Device where D is stored.

    Return:
        Input `D` matrix with an RBF embedding along axis -1.
    """
    D_mu = torch.linspace(D_min, D_max, D_count, device=device)
    D_mu = D_mu.view([1, -1])
    D_sigma = (D_max - D_min) / D_count
    D_expand = torch.unsqueeze(D, -1)

    RBF = torch.exp(-(((D_expand - D_mu) / D_sigma) ** 2))
    return RBF


class BaseFeaturizer(object):
    """Base class for polypeptide and complex featurizer with common feature extractions:
    - dihedral angles on nodes
    - positional embeddings for edges
    - atom pair orientations
    - side chain directions on nodes
    """

    def __init__(
        self, num_positional_embeddings=16, top_k=30, num_rbf=16, device="cpu"
    ):
        self.top_k = top_k
        self.num_rbf = num_rbf
        self.num_positional_embeddings = num_positional_embeddings
        self.device = device

    def featurize(self, item: dict) -> dgl.DGLGraph:
        raise NotImplementedError

    def _dihedrals(self, X, eps=1e-7):
        """Compute sines and cosines dihedral angles (phi, psi, and omega)

        Args:
            X: torch.Tensor specifying coordinates of key atoms (N, CA, C, O) in 3D space with shape [seq_len, 4, 3]
            eps: Float defining the epsilon using to clamp the angle between normals: min= -1*eps, max=1-eps

        Returns:
            Sines and cosines dihedral angles as a torch.Tensor of shape [seq_len, 6]
        """
        # From https://github.com/jingraham/neurips19-graph-protein-design

        X = torch.reshape(X[:, :3], [3 * X.shape[0], 3])
        dX = X[1:] - X[:-1]
        U = _normalize(dX, dim=-1)
        u_2 = U[:-2]
        u_1 = U[1:-1]
        u_0 = U[2:]

        # Backbone normals
        n_2 = _normalize(torch.cross(u_2, u_1), dim=-1)
        n_1 = _normalize(torch.cross(u_1, u_0), dim=-1)

        # Angle between normals
        cosD = torch.sum(n_2 * n_1, -1)
        cosD = torch.clamp(cosD, -1 + eps, 1 - eps)
        D = torch.sign(torch.sum(u_2 * n_1, -1)) * torch.acos(cosD)

        # This scheme will remove phi[0], psi[-1], omega[-1]
        D = F.pad(D, [1, 2])
        D = torch.reshape(D, [-1, 3])
        # Lift angle representations to the circle
        D_features = torch.cat([torch.cos(D), torch.sin(D)], 1)
        return D_features

    def _positional_embeddings(self, edge_index, num_embeddings=None):
        """Creates and returns the positional embeddings.

        Args:
            edge_index: torch.Tensor representing edges in COO format with shape [2, num_edges].
            num_embeddings: Integer representing the number of embeddings.

        Returns:
            Positional embeddings as a torch tensor
        """
        # From https://github.com/jingraham/neurips19-graph-protein-design
        num_embeddings = num_embeddings or self.num_positional_embeddings
        d = edge_index[0] - edge_index[1]

        frequency = torch.exp(
            torch.arange(
                0, num_embeddings, 2, dtype=torch.float32, device=self.device
            )
            * -(np.log(10000.0) / num_embeddings)
        )
        angles = d.unsqueeze(-1) * frequency
        E = torch.cat((torch.cos(angles), torch.sin(angles)), -1)
        return E

    def _orientations(self, X):
        """Compute orientations between pairs of atoms from neighboring residues.

        Args:
            X: torch.Tensor representing atom coordinates with shape [n_atoms, 3]

        Returns:
            torch.Tensor atom pair orientations
        """
        forward = _normalize(X[1:] - X[:-1])
        backward = _normalize(X[:-1] - X[1:])
        forward = F.pad(forward, [0, 0, 0, 1])
        backward = F.pad(backward, [0, 0, 1, 0])
        return torch.cat([forward.unsqueeze(-2), backward.unsqueeze(-2)], -2)

    def _sidechains(self, X):
        """Compute the unit vector representing the imputed side chain directions (C_beta - C_alpha).

        Args:
            X: torch.Tensor specifying coordinates of key atoms (N, CA, C, O) in 3D space with shape [seq_len, 4, 3]

        Returns:
            Torch tensor representing side chain directions with shape [seq_len, 3]
        """
        n, origin, c = X[:, 0], X[:, 1], X[:, 2]
        c, n = _normalize(c - origin), _normalize(n - origin)
        bisector = _normalize(c + n)
        perp = _normalize(torch.cross(c, n))
        vec = -bisector * math.sqrt(1 / 3) - perp * math.sqrt(2 / 3)
        return vec


class NaturalPolypeptideFeaturizer(BaseFeaturizer):
    """
    For individual polypeptide chain that only contains 20 natural amino acids (can work
    with unknown residues 'X')
    """

    def __init__(self, **kwargs):

        self.letter_to_num = {
            "C": 4,
            "D": 3,
            "S": 15,
            "Q": 5,
            "K": 11,
            "I": 9,
            "P": 14,
            "T": 16,
            "F": 13,
            "A": 0,
            "G": 7,
            "H": 8,
            "E": 6,
            "L": 10,
            "R": 1,
            "W": 17,
            "V": 19,
            "N": 2,
            "Y": 18,
            "M": 12,
            "X": 0,
        }
        self.num_to_letter = {v: k for k, v in self.letter_to_num.items()}
        super(NaturalPolypeptideFeaturizer, self).__init__(**kwargs)

    def featurize(self, protein: dict) -> dgl.DGLGraph:
        """Featurizes the protein information as a graph for the GNN

        Args:
            protein: Dictionary with the protein seq, coord and name.

        Returns:
            dgl.graph instance representing with the protein information
        """
        name = protein.get("name")
        with torch.no_grad():
            coords = torch.as_tensor(
                protein["coords"], device=self.device, dtype=torch.float32
            )
            seq = torch.as_tensor(
                [self.letter_to_num[a] for a in protein["seq"]],
                device=self.device,
                dtype=torch.long,
            )

            mask = torch.isfinite(coords.sum(dim=(1, 2)))
            coords[~mask] = np.inf

            X_ca = coords[:, 1]
            # construct knn graph from C-alpha coordinates
            g = dgl.knn_graph(X_ca, k=min(self.top_k, X_ca.shape[0]))
            edge_index = g.edges()

            pos_embeddings = self._positional_embeddings(edge_index)
            E_vectors = X_ca[edge_index[0]] - X_ca[edge_index[1]]
            rbf = _rbf(
                E_vectors.norm(dim=-1),
                D_count=self.num_rbf,
                device=self.device,
            )

            dihedrals = self._dihedrals(coords)
            orientations = self._orientations(X_ca)
            sidechains = self._sidechains(coords)

            node_s = dihedrals
            node_v = torch.cat(
                [orientations, sidechains.unsqueeze(-2)], dim=-2
            )
            edge_s = torch.cat([rbf, pos_embeddings], dim=-1)
            edge_v = _normalize(E_vectors).unsqueeze(-2)

            node_s, node_v, edge_s, edge_v = map(
                torch.nan_to_num, (node_s, node_v, edge_s, edge_v)
            )

        # node features
        g.ndata["node_s"] = node_s
        g.ndata["node_v"] = node_v
        g.ndata["mask"] = mask
        g.ndata["seq"] = seq  # one-hot encoded amino acid sequence
        # edge features
        g.edata["edge_s"] = edge_s
        g.edata["edge_v"] = edge_v
        # graph attrs
        setattr(g, "name", name)
        return g


class NaturalComplexFeaturizer(NaturalPolypeptideFeaturizer):
    """
    For protein complex (multiple polypeptide chains) that only contains 20
    natural amino acids (can work with unknown residues 'X')
    """

    def __init__(self, **kwargs):
        super(NaturalComplexFeaturizer, self).__init__(**kwargs)

    def featurize(self, protein_complex: dict) -> dgl.DGLGraph:
        """Featurizes the protein complex information as a graph for the GNN

        Args:
            protein_complex: dict
            {
                'pdb_id': str,
                'chain_id1': str,
                'chain_id2': str,
                'protein1': {'seq': str, 'coords': list[list[int]], 'name': str},
                'protein2': {'seq': str, 'coords': list[list[int]], 'name': str}
            }
        Returns:
            dgl.graph instance representing with the protein complex information
        """
        protein1 = protein_complex["protein1"]
        protein2 = protein_complex["protein2"]
        with torch.no_grad():
            coords = torch.as_tensor(
                protein1["coords"] + protein2["coords"],
                device=self.device,
                dtype=torch.float32,
            )  # shape: [seq_len1 + seq_len2, 4, 3]

            seq = torch.as_tensor(
                [
                    self.letter_to_num[a]
                    for a in protein1["seq"] + protein2["seq"]
                ],
                device=self.device,
                dtype=torch.long,
            )  # shape: [seq_len1 + seq_len2]

            mask = torch.isfinite(coords.sum(dim=(1, 2)))
            coords[~mask] = np.inf

            X_ca = coords[:, 1]
            # construct knn graph from C-alpha coordinates
            g = dgl.knn_graph(X_ca, k=min(self.top_k, X_ca.shape[0]))
            edge_index = g.edges()

            pos_embeddings = self._positional_embeddings(edge_index)
            E_vectors = X_ca[edge_index[0]] - X_ca[edge_index[1]]
            rbf = _rbf(
                E_vectors.norm(dim=-1),
                D_count=self.num_rbf,
                device=self.device,
            )

            dihedrals = self._dihedrals(coords)
            orientations = self._orientations(X_ca)
            sidechains = self._sidechains(coords)

            node_s = dihedrals
            node_v = torch.cat(
                [orientations, sidechains.unsqueeze(-2)], dim=-2
            )
            edge_s = torch.cat([rbf, pos_embeddings], dim=-1)
            edge_v = _normalize(E_vectors).unsqueeze(-2)

            node_s, node_v, edge_s, edge_v = map(
                torch.nan_to_num, (node_s, node_v, edge_s, edge_v)
            )

        # node features
        g.ndata["node_s"] = node_s
        g.ndata["node_v"] = node_v
        g.ndata["mask"] = mask
        g.ndata["seq"] = seq  # one-hot encoded amino acid sequences
        # edge features
        g.edata["edge_s"] = edge_s
        g.edata["edge_v"] = edge_v
        # graph attrs
        # setattr(g, "name", protein_complex["name"])
        return g


class NoncanonicalComplexFeaturizer(BaseFeaturizer):
    """
    For protein complex (multiple polypeptide chains) that contains
    non-canonical and/or natural amino acids.

    The amino acid residues need to be represented as a list of smile strings.

    Args:
        - residue_featurizer: a function mapping a smile string to a vector
    """

    def __init__(self, residue_featurizer, **kwargs):
        self.residue_featurizer = residue_featurizer
        super(NoncanonicalComplexFeaturizer, self).__init__(**kwargs)

    def featurize(self, protein_complex: dict) -> dgl.DGLGraph:
        """Featurizes the protein complex information as a graph for the GNN

        Args:
            protein_complex: dict
            {
                'pdb_id': str,
                'chain_id1': str,
                'chain_id2': str,
                'protein1': {'residues': list[str], 'coords': list[list[int]], 'name': str},
                'protein2': {'residues': list[str], 'coords': list[list[int]], 'name': str}
            }
        Returns:
            dgl.graph instance representing with the protein complex information
        """
        protein1 = protein_complex["protein1"]
        protein2 = protein_complex["protein2"]
        with torch.no_grad():
            coords = torch.as_tensor(
                protein1["coords"] + protein2["coords"],
                device=self.device,
                dtype=torch.float32,
            )  # shape: [seq_len1 + seq_len2, 4, 3]

            residues = torch.as_tensor(
                [
                    self.residue_featurizer(smiles)
                    for smiles in protein1["residues"] + protein2["residues"]
                ],
                device=self.device,
                dtype=torch.long,
            )  # shape: [seq_len1 + seq_len2, d_embed]

            mask = torch.isfinite(coords.sum(dim=(1, 2)))
            coords[~mask] = np.inf

            X_ca = coords[:, 1]
            # construct knn graph from C-alpha coordinates
            g = dgl.knn_graph(X_ca, k=min(self.top_k, X_ca.shape[0]))
            edge_index = g.edges()

            pos_embeddings = self._positional_embeddings(edge_index)
            E_vectors = X_ca[edge_index[0]] - X_ca[edge_index[1]]
            rbf = _rbf(
                E_vectors.norm(dim=-1),
                D_count=self.num_rbf,
                device=self.device,
            )

            dihedrals = self._dihedrals(coords)
            orientations = self._orientations(X_ca)
            sidechains = self._sidechains(coords)

            node_s = torch.cat([dihedrals, residues], dim=-1)
            node_v = torch.cat(
                [orientations, sidechains.unsqueeze(-2)], dim=-2
            )
            edge_s = torch.cat([rbf, pos_embeddings], dim=-1)
            edge_v = _normalize(E_vectors).unsqueeze(-2)

            node_s, node_v, edge_s, edge_v = map(
                torch.nan_to_num, (node_s, node_v, edge_s, edge_v)
            )

        # node features
        g.ndata["node_s"] = node_s
        g.ndata["node_v"] = node_v
        g.ndata["mask"] = mask
        # edge features
        g.edata["edge_s"] = edge_s
        g.edata["edge_v"] = edge_v
        # graph attrs
        # setattr(g, "name", protein_complex["name"])
        return g


class PDBBindComplexFeaturizer(BaseFeaturizer):
    """
    For protein complex from PDBBind dataset that contains multiple
    protein chains with natural amino acids and one ligand (small molecule).

    The amino acid residues need to be represented as a list of smile strings.

    Args:
        - residue_featurizer: a function mapping a smile string to a vector
    """

    def __init__(self, residue_featurizer, **kwargs):
        self.residue_featurizer = residue_featurizer
        super(PDBBindComplexFeaturizer, self).__init__(**kwargs)

    def featurize(self, protein_complex: dict) -> dgl.DGLGraph:
        """Featurizes the protein complex information as a graph for the GNN

        Args:
            protein_complex: dict
            {
                'ligand': rdkit.Chem object of the ligand,
                'protein': PDB.Structure object of the protein,
            }
        Returns:
            dgl.graph instance representing with the protein complex information
        """
        ligand, protein = protein_complex["ligand"], protein_complex["protein"]
        ligand = Chem.RemoveHs(ligand)

        protein_coords = []
        residue_smiles = []  # SMILES strings of residues in the protein
        for res in protein.get_residues():
            if is_aa(res):
                protein_coords.append(utils.get_atom_coords(res))
                res_mol = utils.residue_to_mol(res)
                residue_smiles.append(Chem.MolToSmiles(res_mol))

        # backbone ["N", "CA", "C", "O"] coordinates for proteins
        # shape: [seq_len, 4, 3]
        protein_coords = torch.as_tensor(
            np.asarray(protein_coords), dtype=torch.float32
        )

        # shape: [ligand_n_atoms, 3]
        ligand_coords = torch.as_tensor(
            ligand.GetConformers()[0].GetPositions(), dtype=torch.float32
        )
        # take the centroid of ligand atoms
        ligand_coords = ligand_coords.mean(axis=0).reshape(-1, 3)

        # combine protein and ligand coordinates
        X_ca = torch.cat((protein_coords[:, 1], ligand_coords), axis=0)

        residues = (
            torch.stack(
                [
                    self.residue_featurizer.featurize(smiles)
                    for smiles in residue_smiles + [Chem.MolToSmiles(ligand)]
                ],
            )
            .to(self.device)
            .to(torch.long)
        )
        # shape: [seq_len + 1, d_embed]

        # construct knn graph from C-alpha coordinates
        g = dgl.knn_graph(X_ca, k=min(self.top_k, X_ca.shape[0]))
        edge_index = g.edges()

        pos_embeddings = self._positional_embeddings(edge_index)
        E_vectors = X_ca[edge_index[0]] - X_ca[edge_index[1]]
        rbf = _rbf(
            E_vectors.norm(dim=-1),
            D_count=self.num_rbf,
            device=self.device,
        )

        dihedrals = self._dihedrals(protein_coords)
        orientations = self._orientations(X_ca)
        sidechains = self._sidechains(protein_coords)

        # dummy-fill for the ligand node
        dihedrals = torch.cat([dihedrals, torch.zeros(1, 6)])
        sidechains = torch.cat([sidechains, torch.zeros(1, 3)])

        node_s = torch.cat([dihedrals, residues], dim=-1)
        node_v = torch.cat([orientations, sidechains.unsqueeze(-2)], dim=-2)
        edge_s = torch.cat([rbf, pos_embeddings], dim=-1)
        edge_v = _normalize(E_vectors).unsqueeze(-2)

        node_s, node_v, edge_s, edge_v = map(
            torch.nan_to_num, (node_s, node_v, edge_s, edge_v)
        )

        # node features
        g.ndata["node_s"] = node_s.contiguous()
        g.ndata["node_v"] = node_v.contiguous()
        # edge features
<<<<<<< HEAD
        g.edata["edge_s"] = edge_s
        g.edata["edge_v"] = edge_v
        return g


class PIGNetHeteroBigraphComplexFeaturizer(BaseFeaturizer):
    """
    For protein complex from PDBBind dataset that contains multiple
    protein chains with natural amino acids and one ligand (small molecule).

    The amino acid residues need to be represented as a list of smile strings.

    Args:
        residue_featurizer: a function mapping a smile string to a vector

    Returns:
        (g_rec, g_lig): featurized receptor graph, featurized ligand graph
    """

    def __init__(self, residue_featurizer, molecular_featurizers="canonical", **kwargs):
        self.residue_featurizer = residue_featurizer
        if molecular_featurizers == "canonical":
            self.node_featurizer = CanonicalAtomFeaturizer()
            self.edge_featurizer = CanonicalBondFeaturizer()
            self.add_self_loop = False
        elif molecular_featurizers == "pretrained":
            self.node_featurizer = PretrainAtomFeaturizer()
            self.edge_featurizer = PretrainBondFeaturizer()
            self.add_self_loop = True
        else:
            raise NotImplementedError()
        super(PIGNetHeteroBigraphComplexFeaturizer, self).__init__(**kwargs)

    def featurize(self, protein_complex: dict) -> dgl.DGLGraph:
        """Featurizes the protein complex information as a graph for the GNN

        Args:
            protein_complex: dict
            {
                'ligand': rdkit.Chem object of the ligand,
                'protein': PDB.Structure object of the protein,
            }
        Returns:
            dgl.graph instance representing with the protein complex information
        """
        ligand, protein = protein_complex["ligand"], protein_complex["protein"]
        ligand = Chem.RemoveHs(ligand)
        ligand_graph = mol_to_bigraph(mol=ligand,
                                      node_featurizer=self.node_featurizer, 
                                      edge_featurizer=self.edge_featurizer,
                                      add_self_loop=self.add_self_loop)

        protein_coords = []
        residue_smiles = []  # SMILES strings of residues in the protein
        for res in protein.get_residues():
            if is_aa(res):
                protein_coords.append(utils.get_atom_coords(res))
                res_mol = utils.residue_to_mol(res)
                residue_smiles.append(Chem.MolToSmiles(res_mol))

        # backbone ["N", "CA", "C", "O"] coordinates for proteins
        # shape: [seq_len, 4, 3]
        protein_coords = torch.as_tensor(
            np.asarray(protein_coords), dtype=torch.float32
        )

        residues = (
            torch.stack(
                [
                    self.residue_featurizer.featurize(smiles)
                    for smiles in residue_smiles
                ],
            )
            .to(self.device)
            .to(torch.long)
        )
        # shape: [seq_len + 1, d_embed]
        
        # construct knn graph from C-alpha coordinates
        ca_coords = protein_coords[:, 1]
        protein_graph = dgl.knn_graph(ca_coords, k=min(self.top_k, ca_coords.shape[0]))
        ca_edge_index = protein_graph.edges()

        pos_embeddings = self._positional_embeddings(ca_edge_index)
        ca_vectors = ca_coords[ca_edge_index[0]] - ca_coords[ca_edge_index[1]]
        rbf = _rbf(
            ca_vectors.norm(dim=-1),
            D_count=self.num_rbf,
            device=self.device,
        )

        dihedrals = self._dihedrals(protein_coords)
        orientations = self._orientations(ca_coords)
        sidechains = self._sidechains(protein_coords)

        node_s = torch.cat([dihedrals, residues], dim=-1)
        node_v = torch.cat([orientations, sidechains.unsqueeze(-2)], dim=-2)
        edge_s = torch.cat([rbf, pos_embeddings], dim=-1)
        edge_v = _normalize(ca_vectors).unsqueeze(-2)

        node_s, node_v, edge_s, edge_v = map(
            torch.nan_to_num, (node_s, node_v, edge_s, edge_v)
        )

        # node features
        protein_graph.ndata["node_s"] = node_s
        protein_graph.ndata["node_v"] = node_v
        # edge features
        protein_graph.edata["edge_s"] = edge_s
        protein_graph.edata["edge_v"] = edge_v

        # shape: [ligand_n_atoms, 3]
        ligand_coords = torch.as_tensor(
            ligand.GetConformers()[0].GetPositions(), dtype=torch.float32
        )

        ligand_vectors = ligand_coords[ligand_graph.edges()[0].long()] - ligand_coords[ligand_graph.edges()[1].long()]
        # ligand node features
        ligand_graph.ndata["node_s"] = ligand_graph.ndata["h"]
        ligand_graph.ndata["node_v"] = ligand_coords.unsqueeze(-2)
        # ligand edge features
        ligand_graph.edata["edge_s"] = ligand_graph.edata["e"]
        ligand_graph.edata["edge_v"] = _normalize(ligand_vectors).unsqueeze(-2)

        # combine protein and ligand coordinates
        X_cat = torch.cat((protein_coords[:, 1], ligand_coords), axis=0)

        # construct knn graph from C-alpha coordinates
        complex_graph = dgl.knn_graph(X_cat, k=min(self.top_k, X_cat.shape[0]))
        edge_index = complex_graph.edges()

        E_vectors = X_cat[edge_index[0]] - X_cat[edge_index[1]]
        rbf = _rbf(
            E_vectors.norm(dim=-1),
            D_count=self.num_rbf,
            device=self.device,
        )

        protein_feat_pad = F.pad(protein_graph.ndata['node_s'], (0, ligand_graph.ndata['node_s'].shape[-1]))
        ligand_feat_pad = F.pad(ligand_graph.ndata['node_s'], (protein_graph.ndata['node_s'].shape[-1], 0))

        node_s = torch.cat([protein_feat_pad, ligand_feat_pad], dim=0)
        node_v = X_cat.unsqueeze(-2)
        edge_s = rbf
        edge_v = _normalize(E_vectors).unsqueeze(-2)

        node_s, node_v, edge_s, edge_v = map(
            torch.nan_to_num, (node_s, node_v, edge_s, edge_v)
        )

        # node features
        complex_graph.ndata["node_s"] = node_s
        complex_graph.ndata["node_v"] = node_v
        # edge features
        complex_graph.edata["edge_s"] = edge_s
        complex_graph.edata["edge_v"] = edge_v
        return protein_graph, ligand_graph, complex_graph


class PIGNetAtomicBigraphGeometricComplexFeaturizer(BaseFeaturizer):
    """
    For protein complex from PDBBind dataset that contains multiple
    protein chains with natural amino acids and one ligand (small molecule).

    The amino acid residues need to be represented as a list of smile strings.

    Args:
        residue_featurizer: a function mapping a smile string to a vector

    Returns:
        (g_rec, g_lig): featurized receptor graph, featurized ligand graph
    """

    def __init__(self, residue_featurizer, molecular_featurizers="canonical", **kwargs):
        self.residue_featurizer = residue_featurizer
        if molecular_featurizers == "canonical":
            self.node_featurizer = CanonicalAtomFeaturizer()
            self.edge_featurizer = CanonicalBondFeaturizer()
            self.add_self_loop = False
        elif molecular_featurizers == "pretrained":
            self.node_featurizer = PretrainAtomFeaturizer()
            self.edge_featurizer = PretrainBondFeaturizer()
            self.add_self_loop = True
        else:
            raise NotImplementedError()
        super(PIGNetAtomicBigraphGeometricComplexFeaturizer, self).__init__(**kwargs)

    def featurize(self, protein_complex: dict) -> dgl.DGLGraph:
        """Featurizes the protein complex information as a graph for the GNN

        Args:
            protein_complex: dict
            {
                'ligand': rdkit.Chem object of the ligand,
                'protein': rdkit.Chem object object of the protein,
            }
        Returns:
            dgl.graph instance representing with the protein complex information
        """
        ligand, protein = protein_complex["ligand"], protein_complex["protein"]
        ligand = Chem.RemoveHs(ligand)
        ligand_graph = mol_to_bigraph(mol=ligand,
                                      node_featurizer=self.node_featurizer, 
                                      edge_featurizer=self.edge_featurizer,
                                      add_self_loop=self.add_self_loop)

        protein = Chem.RemoveHs(protein)
        protein_graph = mol_to_bigraph(mol=protein,
                                      node_featurizer=self.node_featurizer, 
                                      edge_featurizer=self.edge_featurizer,
                                      add_self_loop=self.add_self_loop)

        # shape: [protein_n_atoms, 3]
        # shape: [seq_len, 4, 3]
        protein_coords = torch.as_tensor(
            protein.GetConformers()[0].GetPositions(), dtype=torch.float32
        )

        # shape: [ligand_n_atoms, 3]
        ligand_coords = torch.as_tensor(
            ligand.GetConformers()[0].GetPositions(), dtype=torch.float32
        )

        protein_vectors = protein_coords[protein_graph.edges()[0].long()] - protein_coords[protein_graph.edges()[1].long()]
        # protein node features
        protein_graph.ndata["node_s"] = protein_graph.ndata["h"]
        protein_graph.ndata["node_v"] = protein_coords.unsqueeze(-2)
        # protein edge features
        protein_graph.edata["edge_s"] = protein_graph.edata["e"]
        protein_graph.edata["edge_v"] = _normalize(protein_vectors).unsqueeze(-2)

        ligand_vectors = ligand_coords[ligand_graph.edges()[0].long()] - ligand_coords[ligand_graph.edges()[1].long()]
        # ligand node features
        ligand_graph.ndata["node_s"] = ligand_graph.ndata["h"]
        ligand_graph.ndata["node_v"] = ligand_coords.unsqueeze(-2)
        # ligand edge features
        ligand_graph.edata["edge_s"] = ligand_graph.edata["e"]
        ligand_graph.edata["edge_v"] = _normalize(ligand_vectors).unsqueeze(-2)

        # combine protein and ligand coordinates
        X_ca = torch.cat((protein_coords, ligand_coords), axis=0)

        # construct knn graph from C-alpha coordinates
        complex_graph = dgl.knn_graph(X_ca, k=min(self.top_k, X_ca.shape[0]))
        edge_index = complex_graph.edges()

        E_vectors = X_ca[edge_index[0]] - X_ca[edge_index[1]]
        rbf = _rbf(
            E_vectors.norm(dim=-1),
            D_count=self.num_rbf,
            device=self.device,
        )

        node_s = torch.cat([protein_graph.ndata['h'], ligand_graph.ndata['h']], dim=0)
        node_v = X_ca.unsqueeze(-2)
        edge_s = rbf
        edge_v = _normalize(E_vectors).unsqueeze(-2)

        node_s, node_v, edge_s, edge_v = map(
            torch.nan_to_num, (node_s, node_v, edge_s, edge_v)
        )

        # node features
        complex_graph.ndata["node_s"] = node_s
        complex_graph.ndata["node_v"] = node_v
        # edge features
        complex_graph.edata["edge_s"] = edge_s
        complex_graph.edata["edge_v"] = edge_v
        return protein_graph, ligand_graph, complex_graph


class PIGNetAtomicBigraphPhysicalComplexFeaturizer(BaseFeaturizer):
    """
    For protein complex from PDBBind dataset that contains multiple
    protein chains with natural amino acids and one ligand (small molecule).

    The amino acid residues need to be represented as a list of smile strings.

    Args:
        residue_featurizer: a function mapping a smile string to a vector

    Returns:
        (g_rec, g_lig): featurized receptor graph, featurized ligand graph
    """

    def __init__(self, residue_featurizer, molecular_featurizers="canonical", **kwargs):
        self.residue_featurizer = residue_featurizer
        if molecular_featurizers == "canonical":
            self.node_featurizer = CanonicalAtomFeaturizer()
            self.edge_featurizer = CanonicalBondFeaturizer()
            self.add_self_loop = False
        elif molecular_featurizers == "pretrained":
            self.node_featurizer = PretrainAtomFeaturizer()
            self.edge_featurizer = PretrainBondFeaturizer()
            self.add_self_loop = True
        else:
            raise NotImplementedError()
        super(PIGNetAtomicBigraphPhysicalComplexFeaturizer, self).__init__(**kwargs)

    def featurize(self, protein_complex: dict) -> dgl.DGLGraph:
        """Featurizes the protein complex information as a graph for the GNN

        Args:
            protein_complex: dict
            {
                'ligand': rdkit.Chem object of the ligand,
                'protein': rdkit.Chem object of the protein,
            }
        Returns:
            dgl.graph instance representing with the protein complex information
        """
        ligand, protein = protein_complex["ligand"], protein_complex["protein"]
        sample = mol_to_feature(ligand_mol=ligand, target_mol=protein)

        ligand = Chem.RemoveHs(ligand)
        ligand_graph = mol_to_bigraph(mol=ligand,
                                      node_featurizer=self.node_featurizer, 
                                      edge_featurizer=self.edge_featurizer,
                                      add_self_loop=self.add_self_loop)

        protein = Chem.RemoveHs(protein)
        protein_graph = mol_to_bigraph(mol=protein,
                                      node_featurizer=self.node_featurizer, 
                                      edge_featurizer=self.edge_featurizer,
                                      add_self_loop=self.add_self_loop)

        # shape: [protein_n_atoms, 3]
        # shape: [seq_len, 4, 3]
        protein_coords = torch.as_tensor(
            protein.GetConformers()[0].GetPositions(), dtype=torch.float32
        )

        # shape: [ligand_n_atoms, 3]
        ligand_coords = torch.as_tensor(
            ligand.GetConformers()[0].GetPositions(), dtype=torch.float32
        )

        protein_vectors = protein_coords[protein_graph.edges()[0].long()] - protein_coords[protein_graph.edges()[1].long()]
        # protein node features
        protein_graph.ndata["node_s"] = protein_graph.ndata["h"]
        protein_graph.ndata["node_v"] = protein_coords.unsqueeze(-2)
        # protein edge features
        protein_graph.edata["edge_s"] = protein_graph.edata["e"]
        protein_graph.edata["edge_v"] = _normalize(protein_vectors).unsqueeze(-2)

        ligand_vectors = ligand_coords[ligand_graph.edges()[0].long()] - ligand_coords[ligand_graph.edges()[1].long()]
        # ligand node features
        ligand_graph.ndata["node_s"] = ligand_graph.ndata["h"]
        ligand_graph.ndata["node_v"] = ligand_coords.unsqueeze(-2)
        # ligand edge features
        ligand_graph.edata["edge_s"] = ligand_graph.edata["e"]
        ligand_graph.edata["edge_v"] = _normalize(ligand_vectors).unsqueeze(-2)

        # construct complex graph from rdkit computed interactions
        n_ligand = sample['interaction_indice'].shape[1]
        n_protein = sample['interaction_indice'].shape[2]
        interaction_indice_pad = np.pad(sample['interaction_indice'], 
                                [(0, 0), (n_protein, 0), (0, n_ligand)])
        src, dst = np.nonzero(interaction_indice_pad.max(axis=0) + np.eye(n_protein+n_ligand))
        complex_graph = dgl.graph((torch.from_numpy(src), torch.from_numpy(dst)))
        edge_index = complex_graph.edges()

        # combine protein and ligand coordinates
        X_ca = torch.cat((protein_coords, ligand_coords), axis=0)

        E_vectors = X_ca[edge_index[0]] - X_ca[edge_index[1]]
        rbf = _rbf(
            E_vectors.norm(dim=-1),
            D_count=self.num_rbf,
            device=self.device,
        )

        node_s = 1.*(torch.cat([torch.from_numpy(sample['target_h']), 
                            torch.from_numpy(sample['ligand_h'])], dim=0)).float()
        node_v = torch.cat([torch.from_numpy(sample['target_pos']), 
                            torch.from_numpy(sample['ligand_pos'])], dim=0).unsqueeze(-2).float()
        edge_s = torch.from_numpy(interaction_indice_pad[:, src, dst]).T.float()
        edge_v = _normalize(E_vectors).unsqueeze(-2).float()

        node_s, node_v, edge_s, edge_v = map(
            torch.nan_to_num, (node_s, node_v, edge_s, edge_v)
        )

        # node features
        complex_graph.ndata["node_s"] = node_s
        complex_graph.ndata["node_v"] = node_v
        # edge features
        complex_graph.edata["edge_s"] = edge_s
        complex_graph.edata["edge_v"] = edge_v
        return protein_graph, ligand_graph, complex_graph
=======
        g.edata["edge_s"] = edge_s.contiguous()
        g.edata["edge_v"] = edge_v.contiguous()
        return g
>>>>>>> 0d9d3ea4
<|MERGE_RESOLUTION|>--- conflicted
+++ resolved
@@ -547,9 +547,8 @@
         g.ndata["node_s"] = node_s.contiguous()
         g.ndata["node_v"] = node_v.contiguous()
         # edge features
-<<<<<<< HEAD
-        g.edata["edge_s"] = edge_s
-        g.edata["edge_v"] = edge_v
+        g.edata["edge_s"] = edge_s.contiguous()
+        g.edata["edge_v"] = edge_v.contiguous()
         return g
 
 
@@ -937,9 +936,4 @@
         # edge features
         complex_graph.edata["edge_s"] = edge_s
         complex_graph.edata["edge_v"] = edge_v
-        return protein_graph, ligand_graph, complex_graph
-=======
-        g.edata["edge_s"] = edge_s.contiguous()
-        g.edata["edge_v"] = edge_v.contiguous()
-        return g
->>>>>>> 0d9d3ea4
+        return protein_graph, ligand_graph, complex_graph