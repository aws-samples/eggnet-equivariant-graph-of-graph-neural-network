import pytorch_lightning as pl
import torch
import torch.nn as nn
import torch.nn.functional as F
import dgl

<<<<<<< HEAD
from .modules import GVPModel
from ppi.data_utils import get_residue_featurizer


def infer_input_dim(g: dgl.DGLGraph) -> tuple:
    """Infer node_in_dim and edge_in_dim for GVPModel"""
    node_in_dim = (
        g.ndata["node_s"].shape[1],
        g.ndata["node_v"].shape[1],
    )
    edge_in_dim = (
        g.edata["edge_s"].shape[1],
        g.edata["edge_v"].shape[1],
    )
    return node_in_dim, edge_in_dim
=======
from .modules import GVPModel, MultiStageGVPModel
>>>>>>> fc062c67


class LitGVPModel(pl.LightningModule):
    def __init__(self, **kwargs):
        super().__init__()
        if kwargs.get("g", None):
            node_in_dim, edge_in_dim = infer_input_dim(kwargs["g"])
            kwargs["node_in_dim"] = node_in_dim
            kwargs["edge_in_dim"] = edge_in_dim

        hparams = [
            "lr",
            "node_in_dim",
            "node_h_dim",
            "edge_in_dim",
            "edge_h_dim",
            "num_layers",
            "drop_rate",
            "residual",
            "seq_embedding",
        ]

        model_kwargs = {key: kwargs[key] for key in hparams if key in kwargs}
        self.model = GVPModel(**model_kwargs)
        self.save_hyperparameters(*hparams)

    @staticmethod
    def add_model_specific_args(parent_parser):
        """Adds model specific args to the base/parent parser.
        Args:
            parent_parser: Base/parent parser
        Returns:
            parent parser with additional model-specific args
        """
        parser = parent_parser.add_argument_group("GVPModel")
        parser.add_argument(
            "--node_h_dim",
            type=int,
            nargs="+",
            default=(100, 16),
            help="node_h_dim in GVP",
        )
        parser.add_argument(
            "--edge_h_dim",
            type=int,
            nargs="+",
            default=(32, 1),
            help="edge_h_dim in GVP",
        )

        parser.add_argument("--num_layers", type=int, default=3)
        parser.add_argument("--drop_rate", type=float, default=0.1)
        parser.add_argument("--residual", action="store_true")
        parser.add_argument("--seq_embedding", action="store_true")
        parser.set_defaults(residual=False, seq_embedding=False)
        return parent_parser

    def _compute_loss(self, logits, targets):
        # binary classification
        # loss = F.binary_cross_entropy_with_logits(logits, targets)
        # regression
        loss = F.mse_loss(logits, targets)
        return loss

    def forward(self, batch):
        return self.model(batch["graph"])

    def _step(self, batch, batch_idx, prefix="train"):
        """Used in train/validation loop, independent of `forward`
        Args:
            batch: dgl batched graphs
            batch_idx: index of current batch
            prefix: Prefix for the loss: XXX_loss (train, validation, test)
        Returns:
            Loss
        """
        logits, g_logits = self.forward(batch)
        # node-level targets and mask
        # targets = batch.ndata["target"]
        # train_mask = batch.ndata["mask"]
        # loss = self._compute_loss(logits[train_mask], targets[train_mask])
        # graph-level targets
        g_targets = batch["g_targets"]
        loss = self._compute_loss(g_logits, g_targets)
        self.log("{}_loss".format(prefix), loss, batch_size=g_targets.shape[0])
        return loss

    def training_step(self, batch, batch_idx):
        return self._step(batch, batch_idx, prefix="train")

    def validation_step(self, batch, batch_idx):
        return self._step(batch, batch_idx, prefix="val")

    def configure_optimizers(self):
        return torch.optim.Adam(self.parameters(), lr=self.hparams.lr)


<<<<<<< HEAD
class LitHGVPModel(pl.LightningModule):
    """
    End-to-end hierachical GVP model.
    Input: a pair of molecules
    Output: a scalar
    """

    def __init__(self, **kwargs):
        super().__init__()
        self.residue_featurizer = get_residue_featurizer(
            kwargs["residue_featurizer_name"]
        )
        # lazy init for model that requires an input datum
        if kwargs.get("g", None):
            node_in_dim, edge_in_dim = infer_input_dim(kwargs["g"])
            node_in_dim = (
                node_in_dim[0] + self.residue_featurizer.output_size,
                node_in_dim[1],
            )
            kwargs["node_in_dim"] = node_in_dim
            kwargs["edge_in_dim"] = edge_in_dim

        hparams = [
            "lr",
            "node_in_dim",
            "node_h_dim",
            "edge_in_dim",
            "edge_h_dim",
            "num_layers",
            "drop_rate",
            "residual",
            "seq_embedding",
            "residue_featurizer_name",
        ]
        self.save_hyperparameters(*hparams)
        model_kwargs = {key: kwargs[key] for key in hparams if key in kwargs}
        self.model = GVPModel(**model_kwargs)
=======
class LitMultiStageGVPModel(pl.LightningModule):
    def __init__(self, **kwargs):
        super().__init__()
        hparams = [
            "lr",
            "protein_node_in_dim",
            "protein_edge_in_dim",
            "ligand_node_in_dim",
            "ligand_edge_in_dim",
            "complex_edge_in_dim",
            "stage1_node_h_dim",
            "stage1_edge_h_dim",
            "stage2_node_h_dim",
            "stage2_edge_h_dim",
            "stage1_num_layers",
            "stage2_num_layers",
            "drop_rate",
            "residual",
            "seq_embedding",
            "use_energy_decoder",
            "is_hetero",
            "vdw_N",
            "max_vdw_interaction",
            "min_vdw_interaction",
            "dev_vdw_radius",
            "loss_der1_ratio",
            "loss_der2_ratio",
            "min_loss_der2",
        ]
        self.save_hyperparameters(*hparams)
        model_kwargs = {key: kwargs[key] for key in hparams if key in kwargs}
        self.model = MultiStageGVPModel(**model_kwargs)
>>>>>>> fc062c67

    @staticmethod
    def add_model_specific_args(parent_parser):
        """Adds model specific args to the base/parent parser.
        Args:
            parent_parser: Base/parent parser
        Returns:
            parent parser with additional model-specific args
        """
<<<<<<< HEAD
        parser = parent_parser.add_argument_group("GVPModel")
        parser.add_argument(
            "--node_h_dim",
            type=int,
            nargs="+",
            default=(100, 16),
            help="node_h_dim in GVP",
        )
        parser.add_argument(
            "--edge_h_dim",
            type=int,
            nargs="+",
            default=(32, 1),
            help="edge_h_dim in GVP",
        )

        parser.add_argument("--num_layers", type=int, default=3)
=======
        parser = parent_parser.add_argument_group("MultiStageGVPModel")
        parser.add_argument(
            "--stage1_node_h_dim",
            type=int,
            nargs="+",
            default=(100, 16),
            help="protein_node_h_dim in GVP",
        )
        parser.add_argument(
            "--stage1_edge_h_dim",
            type=int,
            nargs="+",
            default=(32, 1),
            help="protein_edge_h_dim in GVP",
        )
        parser.add_argument(
            "--stage2_node_h_dim",
            type=int,
            nargs="+",
            default=(100, 16),
            help="complex_node_h_dim in GVP",
        )
        parser.add_argument(
            "--stage2_edge_h_dim",
            type=int,
            nargs="+",
            default=(32, 1),
            help="complex_edge_h_dim in GVP",
        )
        parser.add_argument(
            "--no_rotor_penalty",
            action="store_true",
            help="rotor penaly",
        )
        parser.add_argument(
            "--vdw_N",
            help="vdw N",
            type=float,
            default=6.0,
        )
        parser.add_argument(
            "--max_vdw_interaction",
            help="max vdw _interaction",
            type=float,
            default=0.0356,
        )
        parser.add_argument(
            "--min_vdw_interaction",
            help="min vdw _interaction",
            type=float,
            default=0.0178,
        )
        parser.add_argument(
            "--dev_vdw_radius",
            help="deviation of vdw radius",
            type=float,
            default=0.2,
        )
        parser.add_argument(
            "--loss_der1_ratio",
            help="loss der1 ratio",
            type=float,
            default=10.0,
        )
        parser.add_argument(
            "--loss_der2_ratio",
            help="loss der2 ratio",
            type=float,
            default=10.0,
        )
        parser.add_argument(
            "--min_loss_der2",
            help="min loss der2",
            type=float,
            default=-20.0,
        )

        parser.add_argument("--stage1_num_layers", type=int, default=3)
        parser.add_argument("--stage2_num_layers", type=int, default=3)

>>>>>>> fc062c67
        parser.add_argument("--drop_rate", type=float, default=0.1)
        parser.add_argument("--residual", action="store_true")
        parser.add_argument("--seq_embedding", action="store_true")
        parser.set_defaults(residual=False, seq_embedding=False)
        return parent_parser

<<<<<<< HEAD
    def _compute_loss(self, logits, targets):
        # regression
        loss = F.mse_loss(logits, targets)
        return loss

    def forward(self, batch):
        bg, smiles_strings = batch["graph"], batch["smiles_strings"]
        node_s = bg.ndata["node_s"]
        residue_embeddings = self.residue_featurizer(smiles_strings)
        bg.ndata["node_s"] = torch.cat((node_s, residue_embeddings), axis=1)
        return self.model(bg)
=======
    def _compute_loss(self, logits, targets, loss_der1=0, loss_der2=0):
        # binary classification
        # loss = F.binary_cross_entropy_with_logits(logits, targets)
        # regression
        if self.hparams.use_energy_decoder:
            loss_all = 0.0
            loss = F.mse_loss(logits, targets)
            loss_der2 = loss_der2.clamp(min=self.hparams.min_loss_der2)
            loss_all += loss
            loss_all += loss_der1.sum() * self.hparams.loss_der1_ratio
            loss_all += loss_der2.sum() * self.hparams.loss_der2_ratio
            return loss_all
        else:
            loss = F.mse_loss(logits, targets)
            return loss

    def forward(self, protein_graph, ligand_graph, complex_graph, sample=None, cal_der_loss=False, atom_to_residue=None):
        return self.model(protein_graph, ligand_graph, complex_graph, sample=sample, cal_der_loss=cal_der_loss, atom_to_residue=atom_to_residue)
>>>>>>> fc062c67

    def _step(self, batch, batch_idx, prefix="train"):
        """Used in train/validation loop, independent of `forward`
        Args:
            batch: dgl batched graphs
            batch_idx: index of current batch
            prefix: Prefix for the loss: XXX_loss (train, validation, test)
        Returns:
            Loss
        """
<<<<<<< HEAD
        logits, g_logits = self.forward(batch)
        # graph-level targets
        g_targets = batch["g_targets"]
        loss = self._compute_loss(g_logits, g_targets)
=======
        if self.hparams.use_energy_decoder:
            cal_der_loss = False
            if prefix == "train":
                if self.hparams.loss_der1_ratio > 0 or self.hparams.loss_der2_ratio > 0.0:
                    cal_der_loss = True
            if self.hparams.is_hetero:
                energies, der1, der2 = self.forward(batch["protein_graph"], batch["ligand_graph"], batch["complex_graph"], batch["sample"], cal_der_loss, batch["atom_to_residue"])
            else:
                energies, der1, der2 = self.forward(batch["protein_graph"], batch["ligand_graph"], batch["complex_graph"], batch["sample"], cal_der_loss)
            g_preds = energies.sum(-1).unsqueeze(-1)
            g_targets = batch["g_targets"]
            loss = self._compute_loss(g_preds, g_targets, der1, der2)
        else:
            logits, g_logits = self.forward(batch["protein_graph"], batch["ligand_graph"], batch["complex_graph"])
            g_targets = batch["g_targets"]
            loss = self._compute_loss(g_logits, g_targets)
>>>>>>> fc062c67
        self.log("{}_loss".format(prefix), loss, batch_size=g_targets.shape[0])
        return loss

    def training_step(self, batch, batch_idx):
        return self._step(batch, batch_idx, prefix="train")

    def validation_step(self, batch, batch_idx):
        return self._step(batch, batch_idx, prefix="val")

    def configure_optimizers(self):
<<<<<<< HEAD
        return torch.optim.Adam(self.parameters(), lr=self.hparams.lr)


try:
    from keras.models import load_model
    import tensorflow as tf

    from keras.preprocessing import sequence
    from keras import backend as K
    from keras.engine.topology import Layer
except ModuleNotFoundError:
    pass
else:

    class Self_Attention(Layer):
        def __init__(self, output_dim, **kwargs):
            self.output_dim = output_dim
            super(Self_Attention, self).__init__()

        def build(self, input_shape):
            self.kernel = self.add_weight(
                name="kernel",
                shape=(3, input_shape[2], self.output_dim),
                initializer="uniform",
                trainable=True,
            )

            super(Self_Attention, self).build(input_shape)

        def call(self, x):
            WQ = K.dot(x, self.kernel[0])
            WK = K.dot(x, self.kernel[1])
            WV = K.dot(x, self.kernel[2])

            QK = K.batch_dot(WQ, K.permute_dimensions(WK, [0, 2, 1]))

            QK = QK / (self.output_dim ** 0.5)

            QK = K.softmax(QK)

            V = K.batch_dot(QK, WV)

            return V

        def compute_output_shape(self, input_shape):

            return (input_shape[0], input_shape[1], self.output_dim)

        def get_config(self):
            config = {"output_dim": self.output_dim}
            base_config = super(Self_Attention, self).get_config()
            return dict(list(base_config.items()) + list(config.items()))

    class CAMPModel(tf.keras.Model):
        """
        CAMP model modified from https://github.com/twopin/CAMP

        model_mode: 1 (to get affinity value), otherwise get affinity value + predicted binding sites
        model_name: path to the CAMP model, options [efs/data/CAMP/models/CAMP.h5, efs/data/CAMP/models/CAMP_BS.h5]
        """

        def __init__(self, model_mode, model_name):
            super().__init__()
            # model_name='./model/CAMP.h5' # Update to point to model directory
            print("Start loading model :", model_name)
            model = load_model(
                model_name, custom_objects={"Self_Attention": Self_Attention}
            )

        def call(self, inputs):
            """
            If model mode is 1, returns prediction label only
            If model mode is not 1, returns prediction label and predicted binding sites
            """
            y = self.model.predict(inputs)
            return y
=======
        return torch.optim.Adam(self.parameters(), lr=self.hparams.lr)
>>>>>>> fc062c67
<|MERGE_RESOLUTION|>--- conflicted
+++ resolved
@@ -4,7 +4,6 @@
 import torch.nn.functional as F
 import dgl
 
-<<<<<<< HEAD
 from .modules import GVPModel
 from ppi.data_utils import get_residue_featurizer
 
@@ -20,9 +19,6 @@
         g.edata["edge_v"].shape[1],
     )
     return node_in_dim, edge_in_dim
-=======
-from .modules import GVPModel, MultiStageGVPModel
->>>>>>> fc062c67
 
 
 class LitGVPModel(pl.LightningModule):
@@ -120,7 +116,6 @@
         return torch.optim.Adam(self.parameters(), lr=self.hparams.lr)
 
 
-<<<<<<< HEAD
 class LitHGVPModel(pl.LightningModule):
     """
     End-to-end hierachical GVP model.
@@ -158,7 +153,151 @@
         self.save_hyperparameters(*hparams)
         model_kwargs = {key: kwargs[key] for key in hparams if key in kwargs}
         self.model = GVPModel(**model_kwargs)
-=======
+
+    @staticmethod
+    def add_model_specific_args(parent_parser):
+        """Adds model specific args to the base/parent parser.
+        Args:
+            parent_parser: Base/parent parser
+        Returns:
+            parent parser with additional model-specific args
+        """
+        parser = parent_parser.add_argument_group("GVPModel")
+        parser.add_argument(
+            "--node_h_dim",
+            type=int,
+            nargs="+",
+            default=(100, 16),
+            help="node_h_dim in GVP",
+        )
+        parser.add_argument(
+            "--edge_h_dim",
+            type=int,
+            nargs="+",
+            default=(32, 1),
+            help="edge_h_dim in GVP",
+        )
+
+        parser.add_argument("--num_layers", type=int, default=3)
+        parser.add_argument("--drop_rate", type=float, default=0.1)
+        parser.add_argument("--residual", action="store_true")
+        parser.add_argument("--seq_embedding", action="store_true")
+        parser.set_defaults(residual=False, seq_embedding=False)
+        return parent_parser
+
+    def _compute_loss(self, logits, targets):
+        # regression
+        loss = F.mse_loss(logits, targets)
+        return loss
+
+    def forward(self, batch):
+        bg, smiles_strings = batch["graph"], batch["smiles_strings"]
+        node_s = bg.ndata["node_s"]
+        residue_embeddings = self.residue_featurizer(smiles_strings)
+        bg.ndata["node_s"] = torch.cat((node_s, residue_embeddings), axis=1)
+        return self.model(bg)
+
+    def _step(self, batch, batch_idx, prefix="train"):
+        """Used in train/validation loop, independent of `forward`
+        Args:
+            batch: dgl batched graphs
+            batch_idx: index of current batch
+            prefix: Prefix for the loss: XXX_loss (train, validation, test)
+        Returns:
+            Loss
+        """
+        logits, g_logits = self.forward(batch)
+        # graph-level targets
+        g_targets = batch["g_targets"]
+        loss = self._compute_loss(g_logits, g_targets)
+        self.log("{}_loss".format(prefix), loss, batch_size=g_targets.shape[0])
+        return loss
+
+    def training_step(self, batch, batch_idx):
+        return self._step(batch, batch_idx, prefix="train")
+
+    def validation_step(self, batch, batch_idx):
+        return self._step(batch, batch_idx, prefix="val")
+
+    def configure_optimizers(self):
+        return torch.optim.Adam(self.parameters(), lr=self.hparams.lr)
+
+
+try:
+    from keras.models import load_model
+    import tensorflow as tf
+
+    from keras.preprocessing import sequence
+    from keras import backend as K
+    from keras.engine.topology import Layer
+except ModuleNotFoundError:
+    pass
+else:
+
+    class Self_Attention(Layer):
+        def __init__(self, output_dim, **kwargs):
+            self.output_dim = output_dim
+            super(Self_Attention, self).__init__()
+
+        def build(self, input_shape):
+            self.kernel = self.add_weight(
+                name="kernel",
+                shape=(3, input_shape[2], self.output_dim),
+                initializer="uniform",
+                trainable=True,
+            )
+
+            super(Self_Attention, self).build(input_shape)
+
+        def call(self, x):
+            WQ = K.dot(x, self.kernel[0])
+            WK = K.dot(x, self.kernel[1])
+            WV = K.dot(x, self.kernel[2])
+
+            QK = K.batch_dot(WQ, K.permute_dimensions(WK, [0, 2, 1]))
+
+            QK = QK / (self.output_dim ** 0.5)
+
+            QK = K.softmax(QK)
+
+            V = K.batch_dot(QK, WV)
+
+            return V
+
+        def compute_output_shape(self, input_shape):
+
+            return (input_shape[0], input_shape[1], self.output_dim)
+
+        def get_config(self):
+            config = {"output_dim": self.output_dim}
+            base_config = super(Self_Attention, self).get_config()
+            return dict(list(base_config.items()) + list(config.items()))
+
+    class CAMPModel(tf.keras.Model):
+        """
+        CAMP model modified from https://github.com/twopin/CAMP
+
+        model_mode: 1 (to get affinity value), otherwise get affinity value + predicted binding sites
+        model_name: path to the CAMP model, options [efs/data/CAMP/models/CAMP.h5, efs/data/CAMP/models/CAMP_BS.h5]
+        """
+
+        def __init__(self, model_mode, model_name):
+            super().__init__()
+            # model_name='./model/CAMP.h5' # Update to point to model directory
+            print("Start loading model :", model_name)
+            model = load_model(
+                model_name, custom_objects={"Self_Attention": Self_Attention}
+            )
+
+        def call(self, inputs):
+            """
+            If model mode is 1, returns prediction label only
+            If model mode is not 1, returns prediction label and predicted binding sites
+            """
+            y = self.model.predict(inputs)
+            return y
+
+
 class LitMultiStageGVPModel(pl.LightningModule):
     def __init__(self, **kwargs):
         super().__init__()
@@ -191,7 +330,6 @@
         self.save_hyperparameters(*hparams)
         model_kwargs = {key: kwargs[key] for key in hparams if key in kwargs}
         self.model = MultiStageGVPModel(**model_kwargs)
->>>>>>> fc062c67
 
     @staticmethod
     def add_model_specific_args(parent_parser):
@@ -201,25 +339,6 @@
         Returns:
             parent parser with additional model-specific args
         """
-<<<<<<< HEAD
-        parser = parent_parser.add_argument_group("GVPModel")
-        parser.add_argument(
-            "--node_h_dim",
-            type=int,
-            nargs="+",
-            default=(100, 16),
-            help="node_h_dim in GVP",
-        )
-        parser.add_argument(
-            "--edge_h_dim",
-            type=int,
-            nargs="+",
-            default=(32, 1),
-            help="edge_h_dim in GVP",
-        )
-
-        parser.add_argument("--num_layers", type=int, default=3)
-=======
         parser = parent_parser.add_argument_group("MultiStageGVPModel")
         parser.add_argument(
             "--stage1_node_h_dim",
@@ -300,26 +419,12 @@
         parser.add_argument("--stage1_num_layers", type=int, default=3)
         parser.add_argument("--stage2_num_layers", type=int, default=3)
 
->>>>>>> fc062c67
         parser.add_argument("--drop_rate", type=float, default=0.1)
         parser.add_argument("--residual", action="store_true")
         parser.add_argument("--seq_embedding", action="store_true")
         parser.set_defaults(residual=False, seq_embedding=False)
         return parent_parser
 
-<<<<<<< HEAD
-    def _compute_loss(self, logits, targets):
-        # regression
-        loss = F.mse_loss(logits, targets)
-        return loss
-
-    def forward(self, batch):
-        bg, smiles_strings = batch["graph"], batch["smiles_strings"]
-        node_s = bg.ndata["node_s"]
-        residue_embeddings = self.residue_featurizer(smiles_strings)
-        bg.ndata["node_s"] = torch.cat((node_s, residue_embeddings), axis=1)
-        return self.model(bg)
-=======
     def _compute_loss(self, logits, targets, loss_der1=0, loss_der2=0):
         # binary classification
         # loss = F.binary_cross_entropy_with_logits(logits, targets)
@@ -338,7 +443,6 @@
 
     def forward(self, protein_graph, ligand_graph, complex_graph, sample=None, cal_der_loss=False, atom_to_residue=None):
         return self.model(protein_graph, ligand_graph, complex_graph, sample=sample, cal_der_loss=cal_der_loss, atom_to_residue=atom_to_residue)
->>>>>>> fc062c67
 
     def _step(self, batch, batch_idx, prefix="train"):
         """Used in train/validation loop, independent of `forward`
@@ -349,12 +453,6 @@
         Returns:
             Loss
         """
-<<<<<<< HEAD
-        logits, g_logits = self.forward(batch)
-        # graph-level targets
-        g_targets = batch["g_targets"]
-        loss = self._compute_loss(g_logits, g_targets)
-=======
         if self.hparams.use_energy_decoder:
             cal_der_loss = False
             if prefix == "train":
@@ -371,7 +469,6 @@
             logits, g_logits = self.forward(batch["protein_graph"], batch["ligand_graph"], batch["complex_graph"])
             g_targets = batch["g_targets"]
             loss = self._compute_loss(g_logits, g_targets)
->>>>>>> fc062c67
         self.log("{}_loss".format(prefix), loss, batch_size=g_targets.shape[0])
         return loss
 
@@ -382,83 +479,4 @@
         return self._step(batch, batch_idx, prefix="val")
 
     def configure_optimizers(self):
-<<<<<<< HEAD
-        return torch.optim.Adam(self.parameters(), lr=self.hparams.lr)
-
-
-try:
-    from keras.models import load_model
-    import tensorflow as tf
-
-    from keras.preprocessing import sequence
-    from keras import backend as K
-    from keras.engine.topology import Layer
-except ModuleNotFoundError:
-    pass
-else:
-
-    class Self_Attention(Layer):
-        def __init__(self, output_dim, **kwargs):
-            self.output_dim = output_dim
-            super(Self_Attention, self).__init__()
-
-        def build(self, input_shape):
-            self.kernel = self.add_weight(
-                name="kernel",
-                shape=(3, input_shape[2], self.output_dim),
-                initializer="uniform",
-                trainable=True,
-            )
-
-            super(Self_Attention, self).build(input_shape)
-
-        def call(self, x):
-            WQ = K.dot(x, self.kernel[0])
-            WK = K.dot(x, self.kernel[1])
-            WV = K.dot(x, self.kernel[2])
-
-            QK = K.batch_dot(WQ, K.permute_dimensions(WK, [0, 2, 1]))
-
-            QK = QK / (self.output_dim ** 0.5)
-
-            QK = K.softmax(QK)
-
-            V = K.batch_dot(QK, WV)
-
-            return V
-
-        def compute_output_shape(self, input_shape):
-
-            return (input_shape[0], input_shape[1], self.output_dim)
-
-        def get_config(self):
-            config = {"output_dim": self.output_dim}
-            base_config = super(Self_Attention, self).get_config()
-            return dict(list(base_config.items()) + list(config.items()))
-
-    class CAMPModel(tf.keras.Model):
-        """
-        CAMP model modified from https://github.com/twopin/CAMP
-
-        model_mode: 1 (to get affinity value), otherwise get affinity value + predicted binding sites
-        model_name: path to the CAMP model, options [efs/data/CAMP/models/CAMP.h5, efs/data/CAMP/models/CAMP_BS.h5]
-        """
-
-        def __init__(self, model_mode, model_name):
-            super().__init__()
-            # model_name='./model/CAMP.h5' # Update to point to model directory
-            print("Start loading model :", model_name)
-            model = load_model(
-                model_name, custom_objects={"Self_Attention": Self_Attention}
-            )
-
-        def call(self, inputs):
-            """
-            If model mode is 1, returns prediction label only
-            If model mode is not 1, returns prediction label and predicted binding sites
-            """
-            y = self.model.predict(inputs)
-            return y
-=======
-        return torch.optim.Adam(self.parameters(), lr=self.hparams.lr)
->>>>>>> fc062c67
+        return torch.optim.Adam(self.parameters(), lr=self.hparams.lr)