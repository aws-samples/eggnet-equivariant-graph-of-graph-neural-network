--- conflicted
+++ resolved
@@ -717,9 +717,9 @@
             kwargs["residue_featurizer_name"], device=self.device
         )
         # lazy init for model that requires an input datum
-        if kwargs.get("g_protein", None):
+        if kwargs.get("g_protein_protein", None):
             protein_node_in_dim, protein_edge_in_dim = infer_input_dim(
-                kwargs["g_protein"]
+                kwargs["g_protein_protein"]
             )
             protein_node_in_dim = (
                 protein_node_in_dim[0] + self.residue_featurizer.output_size,
@@ -727,6 +727,17 @@
             )
             kwargs["protein_node_in_dim"] = protein_node_in_dim
             kwargs["protein_edge_in_dim"] = protein_edge_in_dim
+
+        if kwargs.get("g_ligand", None):
+            ligand_node_in_dim, ligand_edge_in_dim = infer_input_dim(
+                kwargs["g_ligand"]
+            )
+            ligand_node_in_dim = (
+                ligand_node_in_dim[0] + self.residue_featurizer.output_size,
+                ligand_node_in_dim[1],
+            )
+            kwargs["ligand_node_in_dim"] = ligand_node_in_dim
+            kwargs["ligand_edge_in_dim"] = ligand_edge_in_dim
 
         if kwargs.get("g_ligand", None):
             ligand_node_in_dim, ligand_edge_in_dim = infer_input_dim(
@@ -904,24 +915,10 @@
         atom_to_residue=None,
         ligand_smiles=None
     ):
-<<<<<<< HEAD
-        protein_node_s = protein_graph.ndata["node_s"]
-        residue_embeddings, _ = self.residue_featurizer(
-            smiles_strings, device=self.device
-        )
-        protein_graph.ndata["node_s"] = torch.cat(
-            (protein_node_s, residue_embeddings), axis=1
-        )
-        _, atom_embeddings = self.residue_featurizer(ligand_smiles, device=self.device)
-        ligand_node_s = ligand_graph.ndata["node_s"]
-        ligand_graph.ndata["node_s"] = torch.cat(
-            (ligand_node_s, atom_embeddings), axis=1
-        )
-=======
         # Protein
         if protein_smiles_strings:
             protein_node_s = protein_graph.ndata["node_s"]
-            protein_residue_embeddings = self.residue_featurizer(
+            protein_residue_embeddings, _ = self.residue_featurizer(
                 protein_smiles_strings, device=self.device
             )
             protein_graph.ndata["node_s"] = torch.cat(
@@ -936,7 +933,11 @@
             ligand_graph.ndata["node_s"] = torch.cat(
                 (ligand_node_s, ligand_residue_embeddings), axis=1
             )
->>>>>>> d131691a
+        _, atom_embeddings = self.residue_featurizer(ligand_smiles, device=self.device)
+        ligand_node_s = ligand_graph.ndata["node_s"]
+        ligand_graph.ndata["node_s"] = torch.cat(
+            (ligand_node_s, atom_embeddings), axis=1
+        )
         return self.model(
             protein_graph,
             ligand_graph,
@@ -994,13 +995,9 @@
                 batch["protein_graph"],
                 batch["ligand_graph"],
                 batch["complex_graph"],
-<<<<<<< HEAD
-                smiles_strings=batch["smiles_strings"],
-                ligand_smiles = batch["ligand_smiles"]
-=======
                 protein_smiles_strings=batch["protein_smiles_strings"],
                 ligand_smiles_strings=batch["ligand_smiles_strings"],
->>>>>>> d131691a
+                ligand_smiles = batch["ligand_smiles"]
             )
             g_targets = batch["g_targets"]
             loss = self._compute_loss(g_logits, g_targets)
