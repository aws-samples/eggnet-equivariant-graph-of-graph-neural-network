--- conflicted
+++ resolved
@@ -350,13 +350,9 @@
     def forward(self, batch, cal_der_loss=False):
         bg, smiles_strings = batch["graph"], batch["smiles_strings"]
         node_s = bg.ndata["node_s"]
-<<<<<<< HEAD
-        residue_embeddings = self.residue_featurizer(
+        residue_embeddings, _ = self.residue_featurizer(
             smiles_strings, device=self.device
         )
-=======
-        residue_embeddings, _ = self.residue_featurizer(smiles_strings, device=self.device)
->>>>>>> 1aee8e2d
         bg.ndata["node_s"] = torch.cat((node_s, residue_embeddings), axis=1)
         if self.hparams.use_energy_decoder:
             return self.model(
@@ -884,13 +880,9 @@
         ligand_smiles=None
     ):
         protein_node_s = protein_graph.ndata["node_s"]
-<<<<<<< HEAD
-        residue_embeddings = self.residue_featurizer(
+        residue_embeddings, _ = self.residue_featurizer(
             smiles_strings, device=self.device
         )
-=======
-        residue_embeddings, _ = self.residue_featurizer(smiles_strings, device=self.device)
->>>>>>> 1aee8e2d
         protein_graph.ndata["node_s"] = torch.cat(
             (protein_node_s, residue_embeddings), axis=1
         )
