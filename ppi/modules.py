--- conflicted
+++ resolved
@@ -998,24 +998,6 @@
                     k = tuple([round(j, 2) for j in coords.tolist()])
                     residue_idx, atom_id, res_name = residue_lookup[k]
                     # atom_type = atom_id[0]
-<<<<<<< HEAD
-                    if atom_id in ATOMIC_KEYS:
-                        protein_atom_s = self.atomic_decomposition_s[atom_id](
-                            protein_s[residue_idx, :]
-                        )
-                        protein_atom_v = self.atomic_decomposition_v[atom_id](
-                            protein_v[residue_idx, :].permute(1, 0)
-                        )
-                    else:
-                        protein_atom_s = self.atomic_decomposition_s["Other"](
-                            protein_s[residue_idx, :]
-                        )
-                        protein_atom_v = self.atomic_decomposition_v["Other"](
-                            protein_v[residue_idx, :].permute(1, 0)
-                        )
-                    # protein_atom_s = protein_s[residue_idx, :]
-                    # protein_atom_v = protein_v[residue_idx, :]
-=======
                     # if atom_id in ATOMIC_KEYS:
                     #     protein_atom_s = self.atomic_decomposition_s[atom_id](
                     #         protein_s[residue_idx, :]
@@ -1028,7 +1010,6 @@
                     #     protein_atom_v = self.atomic_decomposition_v['Other'](protein_v[residue_idx, :].permute(1, 0))
                     protein_atom_s = protein_s[residue_idx, :]
                     protein_atom_v = protein_v[residue_idx, :]
->>>>>>> 21f34725
                     protein_atom_s_list.append(protein_atom_s)
                     protein_atom_v_list.append(protein_atom_v)
                     # protein_atom_v_list.append(protein_atom_v.permute(1, 0))
