--- conflicted
+++ resolved
@@ -325,7 +325,6 @@
             "g_targets": torch.tensor(g_targets)
             .to(torch.float32)
             .unsqueeze(-1),
-<<<<<<< HEAD
             "smiles_strings": smiles_strings,
         }
 
@@ -473,9 +472,6 @@
         """
         Write this after testing out predict_CAMP.py with batch inference
         """
-=======
-        }
-
 
 class PIGNetHeteroBigraphComplexDataset(data.Dataset):
     """
@@ -701,5 +697,4 @@
             "sample": tensor_collate_fn(physics),
             "atom_to_residue": atom_to_residues,
             "g_targets": torch.tensor(g_targets).unsqueeze(-1),
-        }
->>>>>>> fc062c67
+        }