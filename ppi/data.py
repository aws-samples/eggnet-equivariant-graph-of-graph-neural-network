--- conflicted
+++ resolved
@@ -268,7 +268,7 @@
             "g_targets": torch.tensor(g_targets)
             .to(torch.float32)
             .unsqueeze(-1),
-<<<<<<< HEAD
+            "smiles_strings": smiles_strings,
         }
 
 def get_mask(protein_seq,pad_seq_len):
@@ -414,8 +414,4 @@
     def collate_fn(self, samples):
         """
         Write this after testing out predict_CAMP.py with batch inference
-        """
-=======
-            "smiles_strings": smiles_strings,
-        }
->>>>>>> 187ad5b8
+        """