"""
Pytorch dataset classes from PPI prediction.
"""
from rdkit import Chem
import os
import pickle
from typing import Any, Dict, List, Tuple, Union

import numpy as np
import pandas as pd
from sklearn.metrics import pairwise_distances
import torch
import torch.utils.data as data
import torch.nn.functional as F
import dgl
from tqdm import tqdm

# custom modules
from ppi.data_utils import remove_nan_residues, mol_to_pdb_structure


class BasePPIDataset(data.Dataset):
    """Dataset for the Base Protein Graph."""

    def __init__(self, data_list, preprocess=False):
        super(BasePPIDataset, self).__init__()

        self.data_list = data_list
        if preprocess:
            print("Preprocessing data...")
            self._preprocess_all()

    def __len__(self):
        return len(self.data_list)

    def __getitem__(self, i):
        if isinstance(self.data_list[i], dict):
            # if not processed, process this instance and update
            self.data_list[i] = self._preprocess(self.data_list[i])
        return self.data_list[i]

    def _preprocess(self, complex):
        raise NotImplementedError

    def _preprocess_all(self):
        """Preprocess all the records in `data_list` with `_preprocess"""
        for i in tqdm(range(len(self.data_list))):
            self.data_list[i] = self._preprocess(self.data_list[i])


def prepare_pepbdb_data_list(parsed_structs: dict, df: pd.DataFrame) -> list:
    """
    Prepare the data_list required to construct PepBDBData object.
    Returns:
        - a list of protein complex objects/dict:
            {
                'pdb_id': str,
                'chain_id1': str,
                'chain_id2': str,
                'protein1': {'seq': str, 'coords': list[list[int]], 'name': str},
                'protein2': {'seq': str, 'coords': list[list[int]], 'name': str}
            }
    """
    data_list = []

    for pdb_id, rec in parsed_structs.items():
        sub_df = df.loc[df["PDB ID"] == pdb_id]

        for i, row in sub_df.iterrows():
            chain_id1, chain_id2 = (
                row["protein chain ID"],
                row["peptide chain ID"],
            )
            if chain_id1 not in rec or chain_id2 not in rec:
                # one of the chain doesn't have valid structure in PDB
                continue
            protein_complex = {
                "pdb_id": pdb_id,
                "chain_id1": chain_id1,
                "chain_id2": chain_id2,
            }
            # remove residues with nan's in coords
            rec[chain_id1] = remove_nan_residues(rec[chain_id1])
            rec[chain_id2] = remove_nan_residues(rec[chain_id2])
            if rec[chain_id1] and rec[chain_id2]:
                if (
                    len(rec[chain_id1]["seq"]) > 0
                    and len(rec[chain_id2]["seq"]) > 0
                ):
                    # both chains need to have residues with coords available
                    protein_complex["protein1"] = rec[chain_id1]
                    protein_complex["protein2"] = rec[chain_id2]
                    data_list.append(protein_complex)

    return data_list


class PepBDBDataset(BasePPIDataset):
    """
    Dataset representing PepBDB from http://huanglab.phys.hust.edu.cn/pepbdb/db/download/
    Each entry contains a pair of polypeptide chains from a PDB complex.
    """

    def __init__(
        self,
        data_list,
        contact_threshold=7.5,
        featurizer1=None,
        featurizer2=None,
        **kwargs
    ):
        self.contact_threshold = contact_threshold
        self.featurizer1 = featurizer1
        self.featurizer2 = featurizer2
        super(PepBDBDataset, self).__init__(data_list, **kwargs)

    def _preprocess(self, parsed_structure: dict):
        coords_1 = np.asarray(parsed_structure["protein1"]["coords"])
        coords_2 = np.asarray(parsed_structure["protein2"]["coords"])
        # CA-CA distance:
        contact_map = pairwise_distances(
            coords_1[:, 1], coords_2[:, 1], metric="euclidean"
        )
        y = contact_map < self.contact_threshold
        g1 = self.featurizer1.featurize(parsed_structure["protein1"])
        g2 = self.featurizer2.featurize(parsed_structure["protein2"])
        return (g1, g2), y

    def collate_fn(self, samples):
        g1s, g2s = [], []
        for (g1, g2), y in samples:
            g1s.append(g1)
            g2s.append(g2)
            y = y.sum(axis=1) > 0  # interacting residues on protein1
            y = torch.tensor(y, dtype=torch.float32).unsqueeze(-1)
            # shape: (n_nodes, 1)
            n_nodes = g1.num_nodes()
            assert y.shape[0] == n_nodes
            g1.ndata["target"] = y
        return dgl.batch(g1s), dgl.batch(g2s)


class PepBDBComplexDataset(BasePPIDataset):
    """
    Dataset representing PepBDB from http://huanglab.phys.hust.edu.cn/pepbdb/db/download/
    Each entry contains a pair of polypeptide chains from a PDB complex.
    This class featurize the protein complex as a whole.
    """

    def __init__(
        self, data_list, contact_threshold=7.5, featurizer=None, **kwargs
    ):
        self.contact_threshold = contact_threshold
        self.featurizer = featurizer
        super(PepBDBComplexDataset, self).__init__(data_list, **kwargs)

    def _preprocess(self, parsed_structure: dict):
        coords_1 = np.asarray(parsed_structure["protein1"]["coords"])
        coords_2 = np.asarray(parsed_structure["protein2"]["coords"])
        # CA-CA distance:
        contact_map = pairwise_distances(
            coords_1[:, 1], coords_2[:, 1], metric="euclidean"
        )
        y = contact_map < self.contact_threshold
        g = self.featurizer.featurize(parsed_structure)
        return g, y

    def collate_fn(self, samples):
        """Collating protein complex graphs."""
        graphs = []
        for g, y in samples:
            # interacting residues on protein1
            y1 = torch.tensor(y.sum(axis=1) > 0, dtype=torch.float32)
            # interacting residues on protein2
            y2 = torch.tensor(y.sum(axis=0) > 0, dtype=torch.float32)
            y = torch.cat((y1, y2)).unsqueeze(-1)  # shape: (n_nodes, 1)
            n_nodes = g.num_nodes()
            assert y.shape[0] == n_nodes
            g.ndata["target"] = y

            graphs.append(g)
        return dgl.batch(graphs)


class ComplexBatch(dict):
    """
    A custom batch enabling memory pinning.
    ref: https://pytorch.org/docs/stable/data.html#memory-pinning
    """

    def __init__(self, graphs: dgl.DGLHeteroGraph, g_targets: torch.Tensor):
        self["graph"] = graphs
        self["g_targets"] = g_targets

    # custom memory pinning method on custom type
    def pin_memory(self):
        self["graph"].pin_memory_()  # TODO: this doesn't pin yet
        self["g_targets"] = self["g_targets"].pin_memory()
        return self


class PIGNetComplexDataset(data.Dataset):
    """
    To work with preprocessed pickles sourced from PDBBind dataset by the
    PIGNet paper.
    Modified from https://github.com/ACE-KAIST/PIGNet/blob/main/dataset.py
    """

    def __init__(
        self,
        keys: List[str],
        data_dir: str,
        id_to_y: Dict[str, float],
        featurizer: object,
    ):
        self.keys = np.array(keys).astype(np.unicode_)
        self.data_dir = data_dir
        self.id_to_y = pd.Series(id_to_y, dtype=np.float32)
        self.featurizer = featurizer
        self.processed_data = pd.Series([None] * len(self))

    def __len__(self) -> int:
        return len(self.keys)

    def __getitem__(self, idx: int) -> Dict[str, Any]:
        if self.processed_data[idx] is None:
            self.processed_data[idx] = self._preprocess(idx)
        return self.processed_data[idx]

    def _preprocess_all(self):
        """Preprocess all the records in `data_list` with `_preprocess"""
        for i in tqdm(range(len(self))):
            self.processed_data[i] = self._preprocess(i)

    def _preprocess(self, idx: int) -> Dict[str, Any]:
        key = self.keys[idx]
        with open(os.path.join(self.data_dir, "data", key), "rb") as f:
            m1, _, m2, _ = pickle.load(f)

        if type(m2) is Chem.rdchem.Mol:
            m2 = mol_to_pdb_structure(m2)
        graph = self.featurizer.featurize(
            {
                "ligand": m1,
                "protein": m2,
            }
        )
        sample = {"graph": graph}
        sample["affinity"] = self.id_to_y[key] * -1.36
        sample["key"] = key
        return sample

    def collate_fn(self, samples):
        """Collating protein complex graphs and graph-level targets."""
        graphs = []
        g_targets = []
        for rec in samples:
            graphs.append(rec["graph"])
            g_targets.append(rec["affinity"])
        return {
            "graph": dgl.batch(graphs),
<<<<<<< HEAD
            "g_targets": torch.tensor(g_targets).unsqueeze(-1),
        }


class PIGNetHeteroBigraphComplexDataset(data.Dataset):
    """
    To work with preprocessed pickles sourced from PDBBind dataset by the
    PIGNet paper.
    Modified from https://github.com/ACE-KAIST/PIGNet/blob/main/dataset.py
    """

    def __init__(
        self,
        keys: List[str],
        data_dir: str,
        id_to_y: Dict[str, float],
        featurizer: object,
    ):
        self.keys = keys
        self.data_dir = data_dir
        self.id_to_y = id_to_y
        self.featurizer = featurizer

    def __len__(self) -> int:
        return len(self.keys)

    def __getitem__(self, idx: int) -> Dict[str, Any]:
        key = self.keys[idx]
        with open(os.path.join(self.data_dir, "data", key), "rb") as f:
            m1, _, m2, _ = pickle.load(f)

        protein_graph, ligand_graph, complex_graph = self.featurizer.featurize(
            {
                "ligand": m1,
                "protein": mol_to_pdb_structure(m2),
            }
        )
        sample = {"protein_graph": protein_graph, "ligand_graph": ligand_graph, "complex_graph": complex_graph}
        sample["affinity"] = self.id_to_y[key] * -1.36
        sample["key"] = key
        return sample

    def collate_fn(self, samples):
        """Collating protein complex graphs and graph-level targets."""
        protein_graphs, ligand_graphs, complex_graphs = [], [], []
        g_targets = []
        for rec in samples:
            protein_graphs.append(rec["protein_graph"])
            ligand_graphs.append(rec["ligand_graph"])
            complex_graphs.append(rec["complex_graph"])
            g_targets.append(rec["affinity"])
        return {
            "protein_graph": dgl.batch(protein_graphs),
            "ligand_graph": dgl.batch(ligand_graphs),
            "complex_graph": dgl.batch(complex_graphs),
            "g_targets": torch.tensor(g_targets).unsqueeze(-1),
        }


class PIGNetAtomicBigraphComplexDataset(data.Dataset):
    """
    To work with preprocessed pickles sourced from PDBBind dataset by the
    PIGNet paper.
    Modified from https://github.com/ACE-KAIST/PIGNet/blob/main/dataset.py
    """

    def __init__(
        self,
        keys: List[str],
        data_dir: str,
        id_to_y: Dict[str, float],
        featurizer: object,
    ):
        self.keys = keys
        self.data_dir = data_dir
        self.id_to_y = id_to_y
        self.featurizer = featurizer

    def __len__(self) -> int:
        return len(self.keys)

    def __getitem__(self, idx: int) -> Dict[str, Any]:
        key = self.keys[idx]
        with open(os.path.join(self.data_dir, "data", key), "rb") as f:
            m1, _, m2, _ = pickle.load(f)

        protein_graph, ligand_graph, complex_graph = self.featurizer.featurize(
            {
                "ligand": m1,
                "protein": m2,
            }
        )
        sample = {"protein_graph": protein_graph, "ligand_graph": ligand_graph, "complex_graph": complex_graph}
        sample["affinity"] = self.id_to_y[key] * -1.36
        sample["key"] = key
        return sample

    def collate_fn(self, samples):
        """Collating protein complex graphs and graph-level targets."""
        protein_graphs, ligand_graphs, complex_graphs = [], [], []
        g_targets = []
        for rec in samples:
            protein_graphs.append(rec["protein_graph"])
            ligand_graphs.append(rec["ligand_graph"])
            complex_graphs.append(rec["complex_graph"])
            g_targets.append(rec["affinity"])
        return {
            "protein_graph": dgl.batch(protein_graphs),
            "ligand_graph": dgl.batch(ligand_graphs),
            "complex_graph": dgl.batch(complex_graphs),
            "g_targets": torch.tensor(g_targets).unsqueeze(-1),
=======
            "g_targets": torch.tensor(g_targets)
            .to(torch.float32)
            .unsqueeze(-1),
>>>>>>> 0d9d3ea4
        }<|MERGE_RESOLUTION|>--- conflicted
+++ resolved
@@ -259,8 +259,9 @@
             g_targets.append(rec["affinity"])
         return {
             "graph": dgl.batch(graphs),
-<<<<<<< HEAD
-            "g_targets": torch.tensor(g_targets).unsqueeze(-1),
+            "g_targets": torch.tensor(g_targets)
+            .to(torch.float32)
+            .unsqueeze(-1),
         }
 
 
@@ -371,9 +372,4 @@
             "ligand_graph": dgl.batch(ligand_graphs),
             "complex_graph": dgl.batch(complex_graphs),
             "g_targets": torch.tensor(g_targets).unsqueeze(-1),
-=======
-            "g_targets": torch.tensor(g_targets)
-            .to(torch.float32)
-            .unsqueeze(-1),
->>>>>>> 0d9d3ea4
         }