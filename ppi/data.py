--- conflicted
+++ resolved
@@ -24,8 +24,8 @@
 from ppi.data_utils import (
     remove_nan_residues,
     mol_to_pdb_structure,
-<<<<<<< HEAD
     residue_to_mol,
+    parse_structure,
 )
 
 
@@ -88,10 +88,6 @@
             ret_dict[key] = value
 
     return ret_dict
-=======
-    parse_structure,
-)
->>>>>>> c2608fc9
 
 
 class BasePPIDataset(data.Dataset):
@@ -355,24 +351,18 @@
         data_dir: str,
         id_to_y: Dict[str, float],
         featurizer: object,
-<<<<<<< HEAD
         compute_energy=False,
         intra_mol_energy=False,
-=======
         binary_cutoff=None,
->>>>>>> c2608fc9
     ):
         self.keys = np.array(keys).astype(np.unicode_)
         self.data_dir = data_dir
         self.id_to_y = pd.Series(id_to_y)
         self.featurizer = featurizer
         self.processed_data = pd.Series([None] * len(self))
-<<<<<<< HEAD
         self.compute_energy = compute_energy
         self.intra_mol_energy = intra_mol_energy
-=======
         self.binary_cutoff = binary_cutoff
->>>>>>> c2608fc9
 
     def __len__(self) -> int:
         return len(self.keys)
