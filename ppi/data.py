"""
Pytorch dataset classes from PPI prediction.
"""
from ppi.data_utils.pignet_featurizers import mol_to_feature
from rdkit import Chem
import os
import pickle
from typing import Any, Dict, List, Tuple, Union

import numpy as np
import pandas as pd
from sklearn.metrics import pairwise_distances
import torch
import torch.utils.data as data
import torch.nn.functional as F
import dgl
from tqdm import tqdm

import numpy as np
import pickle
from Bio.PDB import PDBParser, MMCIFParser

# custom modules
from ppi.data_utils import (
    remove_nan_residues,
    mol_to_pdb_structure,
    residue_to_mol,
    parse_structure,
)


def check_dimension(tensors: List[Any]) -> Any:
    size = []
    for tensor in tensors:
        if isinstance(tensor, np.ndarray):
            size.append(tensor.shape)
        else:
            size.append(0)
    size = np.asarray(size)

    return np.max(size, 0)


def collate_tensor(tensor: Any, max_tensor: Any, batch_idx: int) -> Any:
    if isinstance(tensor, np.ndarray):
        dims = tensor.shape
        max_dims = max_tensor.shape
        slice_list = tuple([slice(0, dim) for dim in dims])
        slice_list = [slice(batch_idx, batch_idx + 1), *slice_list]
        max_tensor[tuple(slice_list)] = tensor
    elif isinstance(tensor, str):
        max_tensor[batch_idx] = tensor
    else:
        max_tensor[batch_idx] = tensor

    return max_tensor


def tensor_collate_fn(batch: List[Any]) -> Dict[str, Any]:
    batch_items = [it for e in batch for it in e.items()]
    dim_dict = dict()
    total_key, total_value = list(zip(*batch_items))
    batch_size = len(batch)
    n_element = int(len(batch_items) / batch_size)
    total_key = total_key[0:n_element]
    for i, k in enumerate(total_key):
        value_list = [
            v for j, v in enumerate(total_value) if j % n_element == i
        ]
        if isinstance(value_list[0], np.ndarray):
            dim_dict[k] = np.zeros(
                np.array([batch_size, *check_dimension(value_list)])
            )
        elif isinstance(value_list[0], str):
            dim_dict[k] = ["" for _ in range(batch_size)]
        else:
            dim_dict[k] = np.zeros((batch_size,))

    ret_dict = {}
    for j in range(batch_size):
        if batch[j] == None:
            continue
        keys = []
        for key, value in dim_dict.items():
            value = collate_tensor(batch[j][key], value, j)
            if not isinstance(value, list):
                value = torch.from_numpy(value).float()
            ret_dict[key] = value

    return ret_dict


class BasePPIDataset(data.Dataset):
    """Dataset for the Base Protein Graph."""

    def __init__(self, preprocess=False):
        self.processed_data = pd.Series([None] * len(self))
        if preprocess:
            print("Preprocessing data...")
            self._preprocess_all()

    def __getitem__(self, i):
        if self.processed_data[i] is None:
            # if not processed, process this instance and update
            self.processed_data[i] = self._preprocess(i)
        return self.processed_data[i]

    def _preprocess(self, complex):
        raise NotImplementedError

    def _preprocess_all(self):
        """Preprocess all the records in `data_list` with `_preprocess"""
        for i in tqdm(range(len(self.processed_data))):
            self.processed_data[i] = self._preprocess(i)


def prepare_pepbdb_data_list(parsed_structs: dict, df: pd.DataFrame) -> list:
    """
    Prepare the data_list required to construct PepBDBData object.
    Returns:
        - a list of protein complex objects/dict:
            {
                'pdb_id': str,
                'chain_id1': str,
                'chain_id2': str,
                'protein1': {'seq': str, 'coords': list[list[int]], 'name': str},
                'protein2': {'seq': str, 'coords': list[list[int]], 'name': str}
            }
    """
    data_list = []

    for pdb_id, rec in parsed_structs.items():
        sub_df = df.loc[df["PDB ID"] == pdb_id]

        for i, row in sub_df.iterrows():
            chain_id1, chain_id2 = (
                row["protein chain ID"],
                row["peptide chain ID"],
            )
            if chain_id1 not in rec or chain_id2 not in rec:
                # one of the chain doesn't have valid structure in PDB
                continue
            protein_complex = {
                "pdb_id": pdb_id,
                "chain_id1": chain_id1,
                "chain_id2": chain_id2,
            }
            # remove residues with nan's in coords
            rec[chain_id1] = remove_nan_residues(rec[chain_id1])
            rec[chain_id2] = remove_nan_residues(rec[chain_id2])
            if rec[chain_id1] and rec[chain_id2]:
                if (
                    len(rec[chain_id1]["seq"]) > 0
                    and len(rec[chain_id2]["seq"]) > 0
                ):
                    # both chains need to have residues with coords available
                    protein_complex["protein1"] = rec[chain_id1]
                    protein_complex["protein2"] = rec[chain_id2]
                    data_list.append(protein_complex)

    return data_list


class PepBDBDataset(BasePPIDataset):
    """
    Dataset representing PepBDB from http://huanglab.phys.hust.edu.cn/pepbdb/db/download/
    Each entry contains a pair of polypeptide chains from a PDB complex.
    """

    def __init__(
        self,
        data_list,
        contact_threshold=7.5,
        featurizer1=None,
        featurizer2=None,
        **kwargs
    ):
        self.contact_threshold = contact_threshold
        self.featurizer1 = featurizer1
        self.featurizer2 = featurizer2
        super(PepBDBDataset, self).__init__(data_list, **kwargs)

    def _preprocess(self, parsed_structure: dict):
        coords_1 = np.asarray(parsed_structure["protein1"]["coords"])
        coords_2 = np.asarray(parsed_structure["protein2"]["coords"])
        # CA-CA distance:
        contact_map = pairwise_distances(
            coords_1[:, 1], coords_2[:, 1], metric="euclidean"
        )
        y = contact_map < self.contact_threshold
        g1 = self.featurizer1.featurize(parsed_structure["protein1"])
        g2 = self.featurizer2.featurize(parsed_structure["protein2"])
        return (g1, g2), y

    def collate_fn(self, samples):
        g1s, g2s = [], []
        for (g1, g2), y in samples:
            g1s.append(g1)
            g2s.append(g2)
            y = y.sum(axis=1) > 0  # interacting residues on protein1
            y = torch.tensor(y, dtype=torch.float32).unsqueeze(-1)
            # shape: (n_nodes, 1)
            n_nodes = g1.num_nodes()
            assert y.shape[0] == n_nodes
            g1.ndata["target"] = y
        return dgl.batch(g1s), dgl.batch(g2s)


class PepBDBComplexDataset(BasePPIDataset):
    """
    Dataset representing PepBDB from http://huanglab.phys.hust.edu.cn/pepbdb/db/download/
    Each entry contains a pair of polypeptide chains from a PDB complex.
    This class featurize the protein complex as a whole.
    """

    def __init__(
        self, data_list, contact_threshold=7.5, featurizer=None, **kwargs
    ):
        self.contact_threshold = contact_threshold
        self.featurizer = featurizer
        super(PepBDBComplexDataset, self).__init__(data_list, **kwargs)

    def _preprocess(self, parsed_structure: dict):
        coords_1 = np.asarray(parsed_structure["protein1"]["coords"])
        coords_2 = np.asarray(parsed_structure["protein2"]["coords"])
        # CA-CA distance:
        contact_map = pairwise_distances(
            coords_1[:, 1], coords_2[:, 1], metric="euclidean"
        )
        y = contact_map < self.contact_threshold
        g = self.featurizer.featurize(parsed_structure)
        return g, y

    def collate_fn(self, samples):
        """Collating protein complex graphs."""
        graphs = []
        for g, y in samples:
            # interacting residues on protein1
            y1 = torch.tensor(y.sum(axis=1) > 0, dtype=torch.float32)
            # interacting residues on protein2
            y2 = torch.tensor(y.sum(axis=0) > 0, dtype=torch.float32)
            y = torch.cat((y1, y2)).unsqueeze(-1)  # shape: (n_nodes, 1)
            n_nodes = g.num_nodes()
            assert y.shape[0] == n_nodes
            g.ndata["target"] = y

            graphs.append(g)
        return dgl.batch(graphs)


class ComplexBatch(dict):
    """
    A custom batch enabling memory pinning.
    ref: https://pytorch.org/docs/stable/data.html#memory-pinning
    """

    def __init__(self, graphs: dgl.DGLHeteroGraph, g_targets: torch.Tensor):
        self["graph"] = graphs
        self["g_targets"] = g_targets

    # custom memory pinning method on custom type
    def pin_memory(self):
        self["graph"].pin_memory_()  # TODO: this doesn't pin yet
        self["g_targets"] = self["g_targets"].pin_memory()
        return self


class PDBComplexDataset(BasePPIDataset):
    """
    To work with Propedia and ProtCID data, where each individual sample is a
    PDB complex file.
    """

    def __init__(
        self,
        meta_df: pd.DataFrame,
        path_to_data_files: str,
        featurizer: object,
        **kwargs
    ):
        self.meta_df = meta_df
        self.path = path_to_data_files
        self.pdb_parser = PDBParser(
            QUIET=True,
            PERMISSIVE=True,
        )
        self.cif_parser = MMCIFParser(QUIET=True)
        self.featurizer = featurizer
        super(PDBComplexDataset, self).__init__(**kwargs)

    def __len__(self) -> int:
        return self.meta_df.shape[0]

    def _preprocess(self, idx: int) -> Dict[str, Any]:
        row = self.meta_df.iloc[idx]
        structure = parse_structure(
            self.pdb_parser,
            self.cif_parser,
            name=str(idx),
            file_path=os.path.join(self.path, row["pdb_file"]),
        )
        for chain in structure.get_chains():
            if chain.id == row["receptor_chain_id"]:
                protein = chain
            elif chain.id == row["ligand_chain_id"]:
                ligand = chain
        sample = self.featurizer.featurize(
            {"ligand": ligand, "protein": protein}
        )
        sample["target"] = row["label"]
        return sample

    @property
    def pos_weight(self) -> torch.Tensor:
        """To compute the weight of the positive class, assuming binary
        classification"""
        class_sizes = self.meta_df["label"].value_counts()
        pos_weights = np.mean(class_sizes) / class_sizes
        pos_weights = torch.from_numpy(pos_weights.values.astype(np.float32))
        return pos_weights[1] / pos_weights[0]

    def collate_fn(self, samples):
        """Collating protein complex graphs and graph-level targets."""
        graphs = []
        smiles_strings = []
        g_targets = []
        for rec in samples:
            graphs.append(rec["graph"])
            g_targets.append(rec["target"])
            if "smiles_strings" in rec:
                smiles_strings.extend(rec["smiles_strings"])
        return {
            "graph": dgl.batch(graphs),
            "g_targets": torch.tensor(g_targets)
            .to(torch.float32)
            .unsqueeze(-1),
            "smiles_strings": smiles_strings,
        }


class PIGNetComplexDataset(data.Dataset):
    """
    To work with preprocessed pickles sourced from PDBBind dataset by the
    PIGNet paper.
    Modified from https://github.com/ACE-KAIST/PIGNet/blob/main/dataset.py
    """

    def __init__(
        self,
        keys: List[str],
        data_dir: str,
        id_to_y: Dict[str, float],
        featurizer: object,
        compute_energy=False,
        intra_mol_energy=False,
        binary_cutoff=None,
    ):
        self.keys = np.array(keys).astype(np.unicode_)
        self.data_dir = data_dir
        self.id_to_y = pd.Series(id_to_y)
        self.featurizer = featurizer
        self.processed_data = pd.Series([None] * len(self))
        self.compute_energy = compute_energy
        self.intra_mol_energy = intra_mol_energy
        self.binary_cutoff = binary_cutoff

    def __len__(self) -> int:
        return len(self.keys)

    def __getitem__(self, idx: int) -> Dict[str, Any]:
        if self.processed_data[idx] is None:
            self.processed_data[idx] = self._preprocess(idx)
        return self.processed_data[idx]

    def _preprocess_all(self):
        """Preprocess all the records in `data_list` with `_preprocess"""
        for i in tqdm(range(len(self))):
            self.processed_data[i] = self._preprocess(i)

    def _preprocess(self, idx: int) -> Dict[str, Any]:
        key = self.keys[idx]
        with open(os.path.join(self.data_dir, "data", key), "rb") as f:
            m1, _, m2, _ = pickle.load(f)

        if type(m2) is Chem.rdchem.Mol:
            protein_mol = m2
            protein_pdb = mol_to_pdb_structure(m2)
        else:
            protein_pdb = m2
            protein_mol = None

        sample = self.featurizer.featurize(
            {
                "ligand": m1,
                "protein": protein_pdb,
            }
        )
        if self.binary_cutoff is None:
            sample["affinity"] = self.id_to_y[key] * -1.36
        else:
            # convert to a binary classification problem:
            sample["affinity"] = self.id_to_y[key] >= self.binary_cutoff
        sample["key"] = key
        if self.compute_energy:
            if protein_mol is None:
                protein_mol = residue_to_mol(protein_pdb, sanitize=False)
            physics = mol_to_feature(
                m1, protein_mol, compute_full=self.intra_mol_energy
            )
            sample["physics"] = physics
        return sample

    @property
    def pos_weight(self) -> torch.Tensor:
        """To compute the weight of the positive class, assuming binary
        classification"""
        if self.binary_cutoff is None:
            return None
        else:
            affinities = self.id_to_y.loc[self.keys] > self.binary_cutoff
            class_sizes = affinities.astype(int).value_counts()
            pos_weights = np.mean(class_sizes) / class_sizes
            pos_weights = torch.from_numpy(
                pos_weights.values.astype(np.float32)
            )
            return pos_weights[1] / pos_weights[0]

    def collate_fn(self, samples):
        """Collating protein complex graphs and graph-level targets."""
        graphs = []
        smiles_strings = []
        g_targets = []
        physics = []
        for rec in samples:
            graphs.append(rec["graph"])
            g_targets.append(rec["affinity"])
            if "smiles_strings" in rec:
                smiles_strings.extend(rec["smiles_strings"])
            if self.compute_energy:
                physics.append(rec["physics"])
        res = {
            "graph": dgl.batch(graphs),
            "g_targets": torch.tensor(g_targets)
            .to(torch.float32)
            .unsqueeze(-1),
            "smiles_strings": smiles_strings,
        }
        if self.compute_energy:
            res["sample"] = tensor_collate_fn(physics)
        return res


def get_mask(protein_seq, pad_seq_len):
    """
    Used by CAMP dataset
    """
    if len(protein_seq) <= pad_seq_len:
        a = np.zeros(pad_seq_len)
        a[: len(protein_seq)] = 1
    else:
        cut_protein_seq = protein_seq[:pad_seq_len]
        a = np.zeros(pad_seq_len)
        a[: len(cut_protein_seq)] = 1
    return a


def boost_mask_BCE_loss(input_mask, flag):
    """
    Used by CAMP dataset ; flag is an indicator for checking whether this record has binding sites information
    """

    def conditional_BCE(y_true, y_pred):
        loss = flag * K.binary_crossentropy(y_true, y_pred) * input_mask
        return K.sum(loss) / K.sum(input_mask)

    return conditional_BCE


def prepare_camp_data_arrays(datafile, data_dir):
    """
    Input:
        datafile: peptide and protein sequence file with columns protein_seq, peptide_seq, protein_ss, peptide_ss
           (generated by Step 4 script as test_data.tsv).
        data_dir: Directory with subfolder dense_feature dict, that contains dictionaries of necessary features.
            You must have run Steps 1-5 to generate the feature dictionaries for the protein and peptides in subfolder dense_feature_dict
    Output:

    """
    print("loading features:")
    with open(
        data_dir + "/dense_feature_dict/protein_feature_dict", "rb"
    ) as f:
        protein_feature_dict = pickle.load(f, encoding="latin1")
    with open(
        data_dir + "/dense_feature_dict/peptide_feature_dict", "rb"
    ) as f:
        peptide_feature_dict = pickle.load(f, encoding="latin1")
    with open(
        data_dir + "/dense_feature_dict/protein_ss_feature_dict", "rb"
    ) as f:
        protein_ss_feature_dict = pickle.load(f, encoding="latin1")
    with open(
        data_dir + "/dense_feature_dict/peptide_ss_feature_dict", "rb"
    ) as f:
        peptide_ss_feature_dict = pickle.load(f, encoding="latin1")
    with open(
        data_dir + "/dense_feature_dict/protein_2_feature_dict", "rb"
    ) as f:
        protein_2_feature_dict = pickle.load(f, encoding="latin1")
    with open(
        data_dir + "/dense_feature_dict/peptide_2_feature_dict", "rb"
    ) as f:
        peptide_2_feature_dict = pickle.load(f, encoding="latin1")
    with open(
        data_dir + "/dense_feature_dict/protein_dense_feature_dict", "rb"
    ) as f:
        protein_dense_feature_dict = pickle.load(f, encoding="latin1")
    with open(
        data_dir + "/dense_feature_dict/peptide_dense_feature_dict", "rb"
    ) as f:
        peptide_dense_feature_dict = pickle.load(f, encoding="latin1")
    X_pep, X_p, X_SS_pep, X_SS_p, X_2_pep, X_2_p = [], [], [], [], [], []
    X_dense_pep, X_dense_p = [], []
    pep_sequence, prot_sequence, Y = [], [], []
    X_pep_mask, X_bs_flag = [], []

    with open(datafile) as f:
        for line in f.readlines()[1:]:
            seq, peptide, peptide_ss, seq_ss = line.strip().split("\t")
            flag = 1.0  # For prediction, set flag==1 to generate binding sites
            X_pep_mask.append(get_mask(peptide, pad_pep_len))
            X_bs_flag.append(flag)

            pep_sequence.append(peptide)
            prot_sequence.append(seq)
            X_pep.append(peptide_feature_dict[peptide])
            X_p.append(protein_feature_dict[seq])
            X_SS_pep.append(peptide_ss_feature_dict[peptide_ss])
            X_SS_p.append(protein_ss_feature_dict[seq_ss])
            X_2_pep.append(peptide_2_feature_dict[peptide])
            X_2_p.append(protein_2_feature_dict[seq])
            X_dense_pep.append(peptide_dense_feature_dict[peptide])
            X_dense_p.append(protein_dense_feature_dict[seq])

    X_pep = np.array(X_pep)
    X_p = np.array(X_p)
    X_SS_pep = np.array(X_SS_pep)
    X_SS_p = np.array(X_SS_p)
    X_2_pep = np.array(X_2_pep)
    X_2_p = np.array(X_2_p)
    X_dense_pep = np.array(X_dense_pep)
    X_dense_p = np.array(X_dense_p)

    X_pep_mask = np.array(X_pep_mask)
    X_bs_flag = np.array(X_bs_flag)

    pep_sequence = np.array(pep_sequence)
    prot_sequence = np.array(prot_sequence)
    return (
        X_pep,
        X_p,
        X_SS_pep,
        X_SS_p,
        X_2_pep,
        X_2_p,
        X_dense_pep,
        X_dense_p,
        pep_sequence,
        prot_sequence,
        X_pep_mask,
        X_bs_flag,
    )


class CAMPDataset(data.Dataset):
    """
    Dataset required for CAMP predictor.
    Input:
        datafile: peptide and protein sequence file with columns protein_seq, peptide_seq, protein_ss, peptide_ss
           (generated by Step 4 script as test_data.tsv).
        data_dir: Directory with subfolder dense_feature dict, that contains dictionaries of necessary features.
            You must have run Steps 1-5 to generate the feature dictionaries for the protein and peptides in subfolder dense_feature_dict

    """

    def __init__(self, datafile, data_dir, model_mode=1):
        self.datafile = datafile
        self.data_dir = data_dir
        self.model_mode = model_mode
        self.FlagFeatures = False

    def load_features(self):
        (
            X_pep,
            X_p,
            X_SS_pep,
            X_SS_p,
            X_2_pep,
            X_2_p,
            X_dense_pep,
            X_dense_p,
            pep_sequence,
            prot_sequence,
            X_pep_mask,
            X_bs_flag,
        ) = prepare_camp_data_arrays(
            datafile=self.datafile, data_dir=self.data_dir
        )
        self.X_pep = X_pep
        self.X_p = X_p
        self.X_SS_pep = X_SS_pep
        self.X_SS_p = X_SS_p
        self.X_2_pep = X_2_pep
        self.X_2_p = X_2_p
        self.X_dense_pep = X_dense_pep
        self.X_dense_p = X_dense_p
        self.pep_sequence = prep_sequence
        self.prot_sequence = prot_sequence
        self.X_pep_mask = X_pep_mask
        self.X_bs_flag = X_bs_flag

        self.FlagFeatures = True

    def __len__(self) -> int:
        if self.FlagFeatures is False:
            self.load_features()
        return len(self.X_pep)

    def _preprocess(self, ix: int):
        # Return arrays may need to be re-specified as np.array(x)
        if self.FlagFeatures is False:
            self.load_features()
        if self.model_mode == 1:
            return (
                self.X_pep[ix],
                self.X_p[ix],
                self.X_SS_pep[ix],
                self.X_SS_p[ix],
                self.X_2_pep[ix],
                self.X_2_p[ix],
                self.X_dense_pep[ix],
                self.pep_sequence[ix],
                self.prot_sequence[ix],
            )
        else:
            return (
                self.X_pep[ix],
                self.X_p[ix],
                self.X_SS_pep[ix],
                self.X_SS_p[ix],
                self.X_2_pep[ix],
                self.X_2_p[ix],
                self.X_dense_pep[ix],
                self.pep_sequence[ix],
                self.prot_sequence[ix],
                self.X_pep_mask[ix],
                self.X_bs_flag[ix],
            )

    def __getitem__(self, idx: int):
        if self.processed_data[idx] is None:
            self.processed_data[idx] = self._preprocess(idx)
        return self.processed_data[idx]

    def collate_fn(self, samples):
        """
        Write this after testing out predict_CAMP.py with batch inference
        """


class PIGNetHeteroBigraphComplexDataset(data.Dataset):
    """
    To work with preprocessed pickles sourced from PDBBind dataset by the
    PIGNet paper.
    Modified from https://github.com/ACE-KAIST/PIGNet/blob/main/dataset.py
    """

    def __init__(
        self,
        keys: List[str],
        data_dir: str,
        id_to_y: Dict[str, float],
        featurizer: object,
    ):
        self.keys = keys
        self.data_dir = data_dir
        self.id_to_y = id_to_y
        self.featurizer = featurizer

    def __len__(self) -> int:
        return len(self.keys)

    def __getitem__(self, idx: int) -> Dict[str, Any]:
        key = self.keys[idx]
        with open(os.path.join(self.data_dir, "data", key), "rb") as f:
            m1, _, m2, _ = pickle.load(f)
        if type(m2) is Chem.rdchem.Mol:
            m2 = mol_to_pdb_structure(m2)

        if self.featurizer.residue_featurizer:
            (
                protein_graph,
                ligand_graph,
                complex_graph,
            ) = self.featurizer.featurize(
                {
                    "ligand": m1,
                    "protein": m2,
                }
            )
            sample = {
                "protein_graph": protein_graph,
                "ligand_graph": ligand_graph,
                "complex_graph": complex_graph,
            }
        else:
            (
                protein_graph,
                ligand_graph,
                complex_graph,
<<<<<<< HEAD
                smiles_strings,
                ligand_smiles
=======
                protein_smiles_strings,
>>>>>>> d131691a
            ) = self.featurizer.featurize(
                {
                    "ligand": m1,
                    "protein": m2,
                }
            )
            sample = {
                "protein_graph": protein_graph,
                "ligand_graph": ligand_graph,
                "complex_graph": complex_graph,
<<<<<<< HEAD
                "smiles_strings": smiles_strings,
                "ligand_smiles": ligand_smiles
=======
                "protein_smiles_strings": protein_smiles_strings,
>>>>>>> d131691a
            }
        sample["affinity"] = self.id_to_y[key] * -1.36
        sample["key"] = key
        return sample

    def collate_fn(self, samples):
        """Collating protein complex graphs and graph-level targets."""
<<<<<<< HEAD
        protein_graphs, ligand_graphs, complex_graphs, smiles_strings, ligand_smiles = (
=======
        protein_graphs, ligand_graphs, complex_graphs, protein_smiles_strings = (
>>>>>>> d131691a
            [],
            [],
            [],
            [],
            []
        )
        g_targets = []
        for rec in samples:
            protein_graphs.append(rec["protein_graph"])
            ligand_graphs.append(rec["ligand_graph"])
            complex_graphs.append(rec["complex_graph"])
            g_targets.append(rec["affinity"])
<<<<<<< HEAD
            if "smiles_strings" in rec:
                smiles_strings.extend(rec["smiles_strings"])
            if "ligand_smiles" in rec:
                ligand_smiles.append(rec["ligand_smiles"])
=======
            if "protein_smiles_strings" in rec:
                protein_smiles_strings.extend(rec["protein_smiles_strings"])
>>>>>>> d131691a
        return {
            "protein_graph": dgl.batch(protein_graphs),
            "ligand_graph": dgl.batch(ligand_graphs),
            "complex_graph": dgl.batch(complex_graphs),
            "g_targets": torch.tensor(g_targets).unsqueeze(-1),
<<<<<<< HEAD
            "smiles_strings": smiles_strings,
            "ligand_smiles": ligand_smiles
=======
            "protein_smiles_strings": protein_smiles_strings,
>>>>>>> d131691a
        }


class PIGNetAtomicBigraphComplexDataset(data.Dataset):
    """
    To work with preprocessed pickles sourced from PDBBind dataset by the
    PIGNet paper.
    Modified from https://github.com/ACE-KAIST/PIGNet/blob/main/dataset.py
    """

    def __init__(
        self,
        keys: List[str],
        data_dir: str,
        id_to_y: Dict[str, float],
        featurizer: object,
    ):
        self.keys = keys
        self.data_dir = data_dir
        self.id_to_y = id_to_y
        self.featurizer = featurizer

    def __len__(self) -> int:
        return len(self.keys)

    def __getitem__(self, idx: int) -> Dict[str, Any]:
        key = self.keys[idx]
        with open(os.path.join(self.data_dir, "data", key), "rb") as f:
            m1, _, m2, _ = pickle.load(f)

        protein_graph, ligand_graph, complex_graph = self.featurizer.featurize(
            {
                "ligand": m1,
                "protein": m2,
            }
        )
        sample = {
            "protein_graph": protein_graph,
            "ligand_graph": ligand_graph,
            "complex_graph": complex_graph,
        }
        sample["affinity"] = self.id_to_y[key] * -1.36
        sample["key"] = key
        return sample

    def collate_fn(self, samples):
        """Collating protein complex graphs and graph-level targets."""
        protein_graphs, ligand_graphs, complex_graphs = [], [], []
        g_targets = []
        for rec in samples:
            protein_graphs.append(rec["protein_graph"])
            ligand_graphs.append(rec["ligand_graph"])
            complex_graphs.append(rec["complex_graph"])
            g_targets.append(rec["affinity"])
        return {
            "protein_graph": dgl.batch(protein_graphs),
            "ligand_graph": dgl.batch(ligand_graphs),
            "complex_graph": dgl.batch(complex_graphs),
            "g_targets": torch.tensor(g_targets).unsqueeze(-1),
        }


class PIGNetAtomicBigraphComplexEnergyDataset(data.Dataset):
    """
    To work with preprocessed pickles sourced from PDBBind dataset by the
    PIGNet paper.
    Modified from https://github.com/ACE-KAIST/PIGNet/blob/main/dataset.py
    """

    def __init__(
        self,
        keys: List[str],
        data_dir: str,
        id_to_y: Dict[str, float],
        featurizer: object,
    ):
        self.keys = keys
        self.data_dir = data_dir
        self.id_to_y = id_to_y
        self.featurizer = featurizer

    def __len__(self) -> int:
        return len(self.keys)

    def __getitem__(self, idx: int) -> Dict[str, Any]:
        key = self.keys[idx]
        with open(os.path.join(self.data_dir, "data", key), "rb") as f:
            m1, _, m2, _ = pickle.load(f)

        (
            protein_graph,
            ligand_graph,
            complex_graph,
            physics,
        ) = self.featurizer.featurize(
            {
                "ligand": m1,
                "protein": m2,
            }
        )
        sample = {
            "protein_graph": protein_graph,
            "ligand_graph": ligand_graph,
            "complex_graph": complex_graph,
            "sample": physics,
        }
        sample["affinity"] = self.id_to_y[key] * -1.36
        sample["key"] = key
        return sample

    def collate_fn(self, samples):
        """Collating protein complex graphs and graph-level targets."""
        protein_graphs, ligand_graphs, complex_graphs, physics = [], [], [], []
        g_targets = []
        for rec in samples:
            protein_graphs.append(rec["protein_graph"])
            ligand_graphs.append(rec["ligand_graph"])
            complex_graphs.append(rec["complex_graph"])
            physics.append(rec["sample"])
            g_targets.append(rec["affinity"])
        return {
            "protein_graph": dgl.batch(protein_graphs),
            "ligand_graph": dgl.batch(ligand_graphs),
            "complex_graph": dgl.batch(complex_graphs),
            "sample": tensor_collate_fn(physics),
            "g_targets": torch.tensor(g_targets).unsqueeze(-1),
        }


class PIGNetHeteroBigraphComplexDatasetForEnergyModel(data.Dataset):
    """
    To work with preprocessed pickles sourced from PDBBind dataset by the
    PIGNet paper.
    Modified from https://github.com/ACE-KAIST/PIGNet/blob/main/dataset.py
    """

    def __init__(
        self,
        keys: List[str],
        data_dir: str,
        id_to_y: Dict[str, float],
        featurizer: object,
    ):
        self.keys = keys
        self.data_dir = data_dir
        self.id_to_y = id_to_y
        self.featurizer = featurizer

    def __len__(self) -> int:
        return len(self.keys)

    def __getitem__(self, idx: int) -> Dict[str, Any]:
        key = self.keys[idx]
        with open(os.path.join(self.data_dir, "data", key), "rb") as f:
            m1, _, m2, _ = pickle.load(f)

        if type(m2) is Chem.rdchem.Mol:
            protein_atoms = m2
            protein_residues = mol_to_pdb_structure(m2)
        else:
            protein_residues = m2
            protein_atoms = residue_to_mol(m2)

        if self.featurizer.residue_featurizer:
            (
                protein_graph,
                ligand_graph,
                complex_graph,
                physics,
                atom_to_residue,
            ) = self.featurizer.featurize(
                {
                    "ligand": m1,
                    "protein_atoms": protein_atoms,
                    "protein_residues": protein_residues,
                }
            )
            sample = {
                "protein_graph": protein_graph,
                "ligand_graph": ligand_graph,
                "complex_graph": complex_graph,
                "sample": physics,
                "atom_to_residue": atom_to_residue,
            }
        else:
            (
                protein_graph,
                ligand_graph,
                complex_graph,
                physics,
                atom_to_residue,
                smiles_strings,
                ligand_smiles
            ) = self.featurizer.featurize(
                {
                    "ligand": m1,
                    "protein_atoms": protein_atoms,
                    "protein_residues": protein_residues,
                }
            )
            sample = {
                "protein_graph": protein_graph,
                "ligand_graph": ligand_graph,
                "complex_graph": complex_graph,
                "sample": physics,
                "atom_to_residue": atom_to_residue,
<<<<<<< HEAD
                "smiles_strings": smiles_strings,
                "ligand_smiles": ligand_smiles
=======
                "protein_smiles_strings": smiles_strings,
>>>>>>> d131691a
            }
        sample["affinity"] = self.id_to_y[key] * -1.36
        sample["key"] = key
        return sample

    def collate_fn(self, samples):
        """Collating protein complex graphs and graph-level targets."""
        (
            protein_graphs,
            ligand_graphs,
            complex_graphs,
            physics,
            atom_to_residues,
<<<<<<< HEAD
            smiles_strings,
            ligand_smiles
        ) = ([], [], [], [], [], [], [])
=======
            protein_smiles_strings,
        ) = ([], [], [], [], [], [])
>>>>>>> d131691a
        g_targets = []
        for rec in samples:
            protein_graphs.append(rec["protein_graph"])
            ligand_graphs.append(rec["ligand_graph"])
            complex_graphs.append(rec["complex_graph"])
            physics.append(rec["sample"])
            atom_to_residues.append(rec["atom_to_residue"])
            g_targets.append(rec["affinity"])
<<<<<<< HEAD
            if "smiles_strings" in rec:
                smiles_strings.extend(rec["smiles_strings"])
            if "ligand_smiles" in rec:
                ligand_smiles.append(rec["ligand_smiles"])
=======
            if "protein_smiles_strings" in rec:
                protein_smiles_strings.extend(rec["protein_smiles_strings"])
>>>>>>> d131691a
        return {
            "protein_graph": dgl.batch(protein_graphs),
            "ligand_graph": dgl.batch(ligand_graphs),
            "complex_graph": dgl.batch(complex_graphs),
            "sample": tensor_collate_fn(physics),
            "atom_to_residue": atom_to_residues,
            "g_targets": torch.tensor(g_targets).unsqueeze(-1),
<<<<<<< HEAD
            "smiles_strings": smiles_strings,
            "ligand_smiles": ligand_smiles
=======
            "protein_smiles_strings": protein_smiles_strings,
        }


class PDBBigraphComplexDataset(BasePPIDataset):
    """
    To work with Propedia and ProtCID data, where each individual sample is a
    PDB complex file.
    """

    def __init__(
        self,
        meta_df: pd.DataFrame,
        path_to_data_files: str,
        featurizer: object,
        **kwargs
    ):
        self.meta_df = meta_df
        self.path = path_to_data_files
        self.pdb_parser = PDBParser(
            QUIET=True,
            PERMISSIVE=True,
        )
        self.cif_parser = MMCIFParser(QUIET=True)
        self.featurizer = featurizer
        super(PDBBigraphComplexDataset, self).__init__(**kwargs)

    def __len__(self) -> int:
        return self.meta_df.shape[0]

    def _preprocess(self, idx: int) -> Dict[str, Any]:
        row = self.meta_df.iloc[idx]
        structure = parse_structure(
            self.pdb_parser,
            self.cif_parser,
            name=str(idx),
            file_path=os.path.join(self.path, row["pdb_file"]),
        )
        for chain in structure.get_chains():
            if chain.id == row["receptor_chain_id"]:
                protein = chain
            elif chain.id == row["ligand_chain_id"]:
                ligand = chain
        sample = self.featurizer.featurize(
            {"ligand": ligand, "protein": protein}
        )
        sample["target"] = row["label"]
        return sample

    @property
    def pos_weight(self) -> torch.Tensor:
        """To compute the weight of the positive class, assuming binary
        classification"""
        class_sizes = self.meta_df["label"].value_counts()
        pos_weights = np.mean(class_sizes) / class_sizes
        pos_weights = torch.from_numpy(pos_weights.values.astype(np.float32))
        return pos_weights[1] / pos_weights[0]

    def collate_fn(self, samples):
        """Collating protein complex graphs and graph-level targets."""
        protein_graphs = []
        protein_smiles_strings = []
        ligand_graphs = []
        ligand_smiles_strings = []
        complex_graphs = []
        g_targets = []
        for rec in samples:
            protein_graphs.append(rec["protein_graph"])
            ligand_graphs.append(rec["ligand_graph"])
            complex_graphs.append(rec["complex_graph"])
            g_targets.append(rec["target"])
            if "protein_smiles_strings" in rec:
                protein_smiles_strings.extend(rec["protein_smiles_strings"])
            if "ligand_smiles_strings" in rec:
                ligand_smiles_strings.extend(rec["ligand_smiles_strings"])
        return {
            "protein_graph": dgl.batch(protein_graphs),
            "ligand_graph": dgl.batch(ligand_graphs),
            "complex_graph": dgl.batch(complex_graphs),
            "g_targets": torch.tensor(g_targets)
            .to(torch.float32)
            .unsqueeze(-1),
            "protein_smiles_strings": protein_smiles_strings,
            "ligand_smiles_strings": ligand_smiles_strings,
>>>>>>> d131691a
        }<|MERGE_RESOLUTION|>--- conflicted
+++ resolved
@@ -718,12 +718,7 @@
                 protein_graph,
                 ligand_graph,
                 complex_graph,
-<<<<<<< HEAD
-                smiles_strings,
-                ligand_smiles
-=======
                 protein_smiles_strings,
->>>>>>> d131691a
             ) = self.featurizer.featurize(
                 {
                     "ligand": m1,
@@ -734,12 +729,7 @@
                 "protein_graph": protein_graph,
                 "ligand_graph": ligand_graph,
                 "complex_graph": complex_graph,
-<<<<<<< HEAD
-                "smiles_strings": smiles_strings,
-                "ligand_smiles": ligand_smiles
-=======
                 "protein_smiles_strings": protein_smiles_strings,
->>>>>>> d131691a
             }
         sample["affinity"] = self.id_to_y[key] * -1.36
         sample["key"] = key
@@ -747,11 +737,7 @@
 
     def collate_fn(self, samples):
         """Collating protein complex graphs and graph-level targets."""
-<<<<<<< HEAD
-        protein_graphs, ligand_graphs, complex_graphs, smiles_strings, ligand_smiles = (
-=======
-        protein_graphs, ligand_graphs, complex_graphs, protein_smiles_strings = (
->>>>>>> d131691a
+        protein_graphs, ligand_graphs, complex_graphs, protein_smiles_strings, ligand_smiles = (
             [],
             [],
             [],
@@ -764,26 +750,17 @@
             ligand_graphs.append(rec["ligand_graph"])
             complex_graphs.append(rec["complex_graph"])
             g_targets.append(rec["affinity"])
-<<<<<<< HEAD
-            if "smiles_strings" in rec:
-                smiles_strings.extend(rec["smiles_strings"])
+            if "protein_smiles_strings" in rec:
+                protein_smiles_strings.extend(rec["protein_smiles_strings"])
             if "ligand_smiles" in rec:
                 ligand_smiles.append(rec["ligand_smiles"])
-=======
-            if "protein_smiles_strings" in rec:
-                protein_smiles_strings.extend(rec["protein_smiles_strings"])
->>>>>>> d131691a
         return {
             "protein_graph": dgl.batch(protein_graphs),
             "ligand_graph": dgl.batch(ligand_graphs),
             "complex_graph": dgl.batch(complex_graphs),
             "g_targets": torch.tensor(g_targets).unsqueeze(-1),
-<<<<<<< HEAD
-            "smiles_strings": smiles_strings,
+            "protein_smiles_strings": protein_smiles_strings,
             "ligand_smiles": ligand_smiles
-=======
-            "protein_smiles_strings": protein_smiles_strings,
->>>>>>> d131691a
         }
 
 
@@ -990,12 +967,8 @@
                 "complex_graph": complex_graph,
                 "sample": physics,
                 "atom_to_residue": atom_to_residue,
-<<<<<<< HEAD
-                "smiles_strings": smiles_strings,
+                "protein_smiles_strings": smiles_strings,
                 "ligand_smiles": ligand_smiles
-=======
-                "protein_smiles_strings": smiles_strings,
->>>>>>> d131691a
             }
         sample["affinity"] = self.id_to_y[key] * -1.36
         sample["key"] = key
@@ -1009,14 +982,9 @@
             complex_graphs,
             physics,
             atom_to_residues,
-<<<<<<< HEAD
-            smiles_strings,
+            protein_smiles_strings,
             ligand_smiles
         ) = ([], [], [], [], [], [], [])
-=======
-            protein_smiles_strings,
-        ) = ([], [], [], [], [], [])
->>>>>>> d131691a
         g_targets = []
         for rec in samples:
             protein_graphs.append(rec["protein_graph"])
@@ -1025,15 +993,10 @@
             physics.append(rec["sample"])
             atom_to_residues.append(rec["atom_to_residue"])
             g_targets.append(rec["affinity"])
-<<<<<<< HEAD
-            if "smiles_strings" in rec:
-                smiles_strings.extend(rec["smiles_strings"])
+            if "protein_smiles_strings" in rec:
+                protein_smiles_strings.extend(rec["protein_smiles_strings"])
             if "ligand_smiles" in rec:
                 ligand_smiles.append(rec["ligand_smiles"])
-=======
-            if "protein_smiles_strings" in rec:
-                protein_smiles_strings.extend(rec["protein_smiles_strings"])
->>>>>>> d131691a
         return {
             "protein_graph": dgl.batch(protein_graphs),
             "ligand_graph": dgl.batch(ligand_graphs),
@@ -1041,11 +1004,8 @@
             "sample": tensor_collate_fn(physics),
             "atom_to_residue": atom_to_residues,
             "g_targets": torch.tensor(g_targets).unsqueeze(-1),
-<<<<<<< HEAD
-            "smiles_strings": smiles_strings,
+            "protein_smiles_strings": protein_smiles_strings,
             "ligand_smiles": ligand_smiles
-=======
-            "protein_smiles_strings": protein_smiles_strings,
         }
 
 
@@ -1129,5 +1089,4 @@
             .unsqueeze(-1),
             "protein_smiles_strings": protein_smiles_strings,
             "ligand_smiles_strings": ligand_smiles_strings,
->>>>>>> d131691a
         }