--- conflicted
+++ resolved
@@ -456,7 +456,7 @@
     """Make prediction on one batch of data"""
     # Move relevant tensors to GPU
     for key, val in batch.items():
-        if key not in ("sample", "atom_to_residue", "smiles_strings"):
+        if key not in ("sample", "atom_to_residue", "smiles_strings", "ligand_smiles"):
             batch[key] = val.to(device)
     if model_name in ("gvp", "hgvp"):
         batch["graph"] = batch["graph"].to(device)
@@ -511,6 +511,7 @@
                     cal_der_loss=False,
                     atom_to_residue=batch["atom_to_residue"],
                     smiles_strings=batch["smiles_strings"],
+                            ligand_smiles=batch["ligand_smiles"]
                 )
             else:
                 energies, _, _ = model(
@@ -520,6 +521,7 @@
                     batch["sample"],
                     cal_der_loss=False,
                     smiles_strings=batch["smiles_strings"],
+                            ligand_smiles=batch["ligand_smiles"]
                 )
             preds = energies.sum(-1).unsqueeze(-1)
         else:
@@ -528,6 +530,7 @@
                 batch["ligand_graph"],
                 batch["complex_graph"],
                 smiles_strings=batch["smiles_strings"],
+                        ligand_smiles=batch["ligand_smiles"]
             )
     else:
         raise NotImplementedError
@@ -552,7 +555,6 @@
     MSE = torchmetrics.MeanSquaredError()
     with torch.no_grad():
         for batch in data_loader:
-<<<<<<< HEAD
             preds = predict_step(
                 model,
                 batch,
@@ -561,91 +563,6 @@
                 use_energy_decoder=use_energy_decoder,
                 is_hetero=is_hetero,
             )
-=======
-            # Move relevant tensors to GPU
-            for key, val in batch.items():
-                if key not in ("sample", "atom_to_residue", "smiles_strings", "ligand_smiles"):
-                    batch[key] = val.to(device)
-            if model_name in ("gvp", "hgvp"):
-                batch["graph"] = batch["graph"].to(device)
-                if use_energy_decoder:
-                    batch["sample"] = {
-                        key: val.to(device)
-                        for key, val in batch["sample"].items()
-                    }
-                    energies, _, _ = model(batch)
-                    preds = energies.sum(-1).unsqueeze(-1)
-                else:
-                    _, preds = model(batch)
-            elif model_name == "multistage-gvp":
-                if use_energy_decoder:
-                    batch["sample"] = {
-                        key: val.to(device)
-                        for key, val in batch["sample"].items()
-                    }
-                    if is_hetero:
-                        energies, _, _ = model(
-                            batch["protein_graph"],
-                            batch["ligand_graph"],
-                            batch["complex_graph"],
-                            batch["sample"],
-                            cal_der_loss=False,
-                            atom_to_residue=batch["atom_to_residue"],
-                        )
-                    else:
-                        energies, _, _ = model(
-                            batch["protein_graph"],
-                            batch["ligand_graph"],
-                            batch["complex_graph"],
-                            batch["sample"],
-                            cal_der_loss=False,
-                        )
-                    preds = energies.sum(-1).unsqueeze(-1)
-                else:
-                    _, preds = model(
-                        batch["protein_graph"],
-                        batch["ligand_graph"],
-                        batch["complex_graph"],
-                    )
-            elif model_name == "multistage-hgvp":
-                if use_energy_decoder:
-                    batch["sample"] = {
-                        key: val.to(device)
-                        for key, val in batch["sample"].items()
-                    }
-                    if is_hetero:
-                        energies, _, _ = model(
-                            batch["protein_graph"],
-                            batch["ligand_graph"],
-                            batch["complex_graph"],
-                            batch["sample"],
-                            cal_der_loss=False,
-                            atom_to_residue=batch["atom_to_residue"],
-                            smiles_strings=batch["smiles_strings"],
-                            ligand_smiles=batch["ligand_smiles"]
-                        )
-                    else:
-                        energies, _, _ = model(
-                            batch["protein_graph"],
-                            batch["ligand_graph"],
-                            batch["complex_graph"],
-                            batch["sample"],
-                            cal_der_loss=False,
-                            smiles_strings=batch["smiles_strings"],
-                            ligand_smiles=batch["ligand_smiles"]
-                        )
-                    preds = energies.sum(-1).unsqueeze(-1)
-                else:
-                    _, preds = model(
-                        batch["protein_graph"],
-                        batch["ligand_graph"],
-                        batch["complex_graph"],
-                        smiles_strings=batch["smiles_strings"],
-                        ligand_smiles=batch["ligand_smiles"]
-                    )
-            else:
-                raise NotImplementedError
->>>>>>> 1aee8e2d
             preds = preds.to("cpu")
             targets = batch["g_targets"].to("cpu")
 
