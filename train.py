from rdkit import Chem
from transformers import T5Tokenizer, T5EncoderModel
import pytorch_lightning as pl
from pytorch_lightning.callbacks.early_stopping import EarlyStopping
from pytorch_lightning.callbacks import ModelCheckpoint

import os
import json
import pickle
from pprint import pprint
import argparse

import numpy as np
import pandas as pd
import torch
from torch.utils.data import DataLoader, random_split
import dgl

import torchmetrics

# custom imports
# from ppi.modules import GATModel, GVPModel
from ppi.model import (
    LitGVPModel,
    LitHGVPModel,
    LitMultiStageGVPModel,
    LitMultiStageHGVPModel,
)
from ppi.data import (
    PDBComplexDataset,
    PDBBigraphComplexDataset,
    PIGNetComplexDataset,
    PIGNetAtomicBigraphComplexDataset,
    PIGNetHeteroBigraphComplexDataset,
    PIGNetHeteroBigraphComplexDatasetForEnergyModel,
    PIGNetAtomicBigraphComplexEnergyDataset,
)
from ppi.data_utils import (
    get_residue_featurizer,
    NoncanonicalComplexFeaturizer,
    NoncanonicalBigraphComplexFeaturizer,
    PDBBindComplexFeaturizer,
    PIGNetHeteroBigraphComplexFeaturizer,
    PIGNetHeteroBigraphComplexFeaturizerForEnergyModel,
    PIGNetAtomicBigraphGeometricComplexFeaturizer,
    PIGNetAtomicBigraphPhysicalComplexFeaturizer,
)
from ppi.transfer import load_state_dict_to_model

# mapping model names to constructors
MODEL_CONSTRUCTORS = {
    "gvp": LitGVPModel,
    "hgvp": LitHGVPModel,
    "multistage-gvp": LitMultiStageGVPModel,
    "multistage-hgvp": LitMultiStageHGVPModel,
}


def init_model(
    datum=None,
    model_name="gvp",
    num_outputs=1,
    classify=False,
    pos_weight=None,
    **kwargs,
):
    if model_name in ["gvp", "hgvp"]:
        kwargs["node_h_dim"] = tuple(kwargs["node_h_dim"])
        kwargs["edge_h_dim"] = tuple(kwargs["edge_h_dim"])
        print("node_h_dim:", kwargs["node_h_dim"])
        print("edge_h_dim:", kwargs["edge_h_dim"])
        model = MODEL_CONSTRUCTORS[model_name](
            g=datum,
            num_outputs=num_outputs,
            classify=classify,
            pos_weight=pos_weight,
            **kwargs,
        )
    elif model_name == "multistage-gvp":
        protein_graph = datum["protein_graph"]
        ligand_graph = datum["ligand_graph"]
        complex_graph = datum["complex_graph"]

        kwargs["stage1_node_h_dim"] = tuple(kwargs["stage1_node_h_dim"])
        kwargs["stage1_edge_h_dim"] = tuple(kwargs["stage1_edge_h_dim"])
        print("stage1_node_h_dim:", kwargs["stage1_node_h_dim"])
        print("stage1_edge_h_dim:", kwargs["stage1_edge_h_dim"])

        kwargs["stage2_node_h_dim"] = tuple(kwargs["stage2_node_h_dim"])
        kwargs["stage2_edge_h_dim"] = tuple(kwargs["stage2_edge_h_dim"])
        print("stage2_node_h_dim:", kwargs["stage2_node_h_dim"])
        print("stage2_edge_h_dim:", kwargs["stage2_edge_h_dim"])

        # Protein inputs
        protein_node_in_dim = (
            protein_graph.ndata["node_s"].shape[1],
            protein_graph.ndata["node_v"].shape[1],
        )
        protein_edge_in_dim = (
            protein_graph.edata["edge_s"].shape[1],
            protein_graph.edata["edge_v"].shape[1],
        )

        # Ligand inputs
        ligand_node_in_dim = (
            ligand_graph.ndata["node_s"].shape[1],
            ligand_graph.ndata["node_v"].shape[1],
        )
        ligand_edge_in_dim = (
            ligand_graph.edata["edge_s"].shape[1],
            ligand_graph.edata["edge_v"].shape[1],
        )

        # Complex inputs
        complex_edge_in_dim = (
            complex_graph.edata["edge_s"].shape[1],
            complex_graph.edata["edge_v"].shape[1],
        )

        model = MODEL_CONSTRUCTORS[model_name](
            protein_node_in_dim=protein_node_in_dim,
            protein_edge_in_dim=protein_edge_in_dim,
            ligand_node_in_dim=ligand_node_in_dim,
            ligand_edge_in_dim=ligand_edge_in_dim,
            complex_edge_in_dim=complex_edge_in_dim,
            num_outputs=num_outputs,
            classify=classify,
            **kwargs,
        )
    elif model_name == "multistage-hgvp":
        protein_graph = datum["protein_graph"]
        ligand_graph = datum["ligand_graph"]
        complex_graph = datum["complex_graph"]

        kwargs["stage1_node_h_dim"] = tuple(kwargs["stage1_node_h_dim"])
        kwargs["stage1_edge_h_dim"] = tuple(kwargs["stage1_edge_h_dim"])
        print("stage1_node_h_dim:", kwargs["stage1_node_h_dim"])
        print("stage1_edge_h_dim:", kwargs["stage1_edge_h_dim"])

        kwargs["stage2_node_h_dim"] = tuple(kwargs["stage2_node_h_dim"])
        kwargs["stage2_edge_h_dim"] = tuple(kwargs["stage2_edge_h_dim"])
        print("stage2_node_h_dim:", kwargs["stage2_node_h_dim"])
        print("stage2_edge_h_dim:", kwargs["stage2_edge_h_dim"])

        # Protein inputs
        protein_node_in_dim = (
            protein_graph.ndata["node_s"].shape[1],
            protein_graph.ndata["node_v"].shape[1],
        )
        protein_edge_in_dim = (
            protein_graph.edata["edge_s"].shape[1],
            protein_graph.edata["edge_v"].shape[1],
        )

        # Ligand inputs
        ligand_node_in_dim = (
            ligand_graph.ndata["node_s"].shape[1],
            ligand_graph.ndata["node_v"].shape[1],
        )
        ligand_edge_in_dim = (
            ligand_graph.edata["edge_s"].shape[1],
            ligand_graph.edata["edge_v"].shape[1],
        )

        # Complex inputs
        complex_edge_in_dim = (
            complex_graph.edata["edge_s"].shape[1],
            complex_graph.edata["edge_v"].shape[1],
        )

<<<<<<< HEAD
        model = MODEL_CONSTRUCTORS[model_name](
            g_protein=protein_graph,
            g_ligand=ligand_graph,
            complex_edge_in_dim=complex_edge_in_dim,
            num_outputs=num_outputs,
            **kwargs,
        )
=======
        if kwargs["is_hetero"]:
            model = MODEL_CONSTRUCTORS[model_name](
                g_protein=protein_graph,
                ligand_node_in_dim=ligand_node_in_dim,
                ligand_edge_in_dim=ligand_edge_in_dim,
                complex_edge_in_dim=complex_edge_in_dim,
                num_outputs=num_outputs,
                classify=classify,
                **kwargs,
            )
        else:
            model = MODEL_CONSTRUCTORS[model_name](
                g_protein=protein_graph,
                g_ligand=ligand_graph,
                complex_edge_in_dim=complex_edge_in_dim,
                num_outputs=num_outputs,
                classify=classify,
                **kwargs,
            )
>>>>>>> d131691a
    else:
        model = MODEL_CONSTRUCTORS[model_name](
            in_feats=datum.ndata["node_s"].shape[1],
            num_outputs=num_outputs,
            classify=classify,
            pos_weight=pos_weight,
            **kwargs,
        )

    return model


def get_datasets(
    name="PDBBind",
    input_type="complex",
    data_dir="",
    test_only=False,
    residue_featurizer_name="MACCS",
    use_energy_decoder=False,
    intra_mol_energy=False,
    data_suffix="full",
    binary_cutoff=None,
    add_noise=0.0,
):
    # initialize residue featurizer
    if "grad" in residue_featurizer_name:
        # Do not init residue_featurizer if it involes grad
        # This will allow joint training of residue_featurizer with the
        # model
        residue_featurizer = None
    else:
        residue_featurizer = get_residue_featurizer(residue_featurizer_name)
    # initialize complex featurizer based on dataset type
    if name in ("Propedia", "ProtCID"):
        # load Propedia metadata
        if input_type == "complex":
            featurizer = NoncanonicalComplexFeaturizer(residue_featurizer)
            test_df = pd.read_csv(
                os.path.join(data_dir, f"test_{data_suffix}.csv")
            )
            test_dataset = PDBComplexDataset(
                test_df,
                data_dir,
                featurizer=featurizer,
            )
            if not test_only:
                train_df = pd.read_csv(
                    os.path.join(data_dir, f"train_{data_suffix}.csv")
                ).sample(frac=1)
                n_train = int(0.8 * train_df.shape[0])
                featurizer = NoncanonicalComplexFeaturizer(
                    residue_featurizer, add_noise=add_noise
                )
                train_dataset = PDBComplexDataset(
                    train_df.iloc[:n_train],
                    data_dir,
                    featurizer=featurizer,
                )
                valid_dataset = PDBComplexDataset(
                    train_df.iloc[n_train:],
                    data_dir,
                    featurizer=featurizer,
                )
        elif input_type == "multistage-complex":
            featurizer = NoncanonicalBigraphComplexFeaturizer(residue_featurizer)
            test_df = pd.read_csv(
                os.path.join(data_dir, f"test_{data_suffix}.csv")
            )
            test_dataset = PDBBigraphComplexDataset(
                test_df,
                data_dir,
                featurizer=featurizer,
            )
            if not test_only:
                train_df = pd.read_csv(
                    os.path.join(data_dir, f"train_{data_suffix}.csv")
                ).sample(frac=1)
                n_train = int(0.8 * train_df.shape[0])
                featurizer = NoncanonicalBigraphComplexFeaturizer(
                    residue_featurizer, add_noise=add_noise
                )
                train_dataset = PDBBigraphComplexDataset(
                    train_df.iloc[:n_train],
                    data_dir,
                    featurizer=featurizer,
                )
                valid_dataset = PDBBigraphComplexDataset(
                    train_df.iloc[n_train:],
                    data_dir,
                    featurizer=featurizer,
                )
        elif input_type == "polypeptides":
            raise NotImplementedError
        else:
            raise NotImplementedError
    elif name == "PDBBind":
        # PIGNet parsed PDBBind datasets
        # read labels
        with open(os.path.join(data_dir, "pdb_to_affinity.txt")) as f:
            lines = f.readlines()
            lines = [l.split() for l in lines]
            id_to_y = {l[0]: float(l[1]) for l in lines}

        with open(os.path.join(data_dir, "keys/test_keys.pkl"), "rb") as f:
            test_keys = pickle.load(f)

        # featurizer for PDBBind
        if input_type == "complex":
            featurizer = PDBBindComplexFeaturizer(
                residue_featurizer, count_atoms=use_energy_decoder
            )
            test_dataset = PIGNetComplexDataset(
                test_keys,
                data_dir,
                id_to_y,
                featurizer,
                compute_energy=use_energy_decoder,
                intra_mol_energy=intra_mol_energy,
            )
            if not test_only:
                with open(
                    os.path.join(data_dir, "keys/train_keys.pkl"), "rb"
                ) as f:
                    train_keys = pickle.load(f)
                n_train = int(0.8 * len(train_keys))
                train_dataset = PIGNetComplexDataset(
                    train_keys[:n_train],
                    data_dir,
                    id_to_y,
                    featurizer,
                    compute_energy=use_energy_decoder,
                    intra_mol_energy=intra_mol_energy,
                )
                valid_dataset = PIGNetComplexDataset(
                    train_keys[n_train:],
                    data_dir,
                    id_to_y,
                    featurizer,
                    compute_energy=use_energy_decoder,
                    intra_mol_energy=intra_mol_energy,
                )
        elif input_type == "multistage-hetero":
            if use_energy_decoder:
                featurizer = (
                    PIGNetHeteroBigraphComplexFeaturizerForEnergyModel(
                        residue_featurizer=residue_featurizer
                    )
                )
                test_dataset = PIGNetHeteroBigraphComplexDatasetForEnergyModel(
                    test_keys, data_dir, id_to_y, featurizer
                )
                if not test_only:
                    with open(
                        os.path.join(data_dir, "keys/train_keys.pkl"), "rb"
                    ) as f:
                        train_keys = pickle.load(f)
                    n_train = int(0.8 * len(train_keys))
                    train_dataset = (
                        PIGNetHeteroBigraphComplexDatasetForEnergyModel(
                            train_keys[:n_train], data_dir, id_to_y, featurizer
                        )
                    )
                    valid_dataset = (
                        PIGNetHeteroBigraphComplexDatasetForEnergyModel(
                            train_keys[n_train:], data_dir, id_to_y, featurizer
                        )
                    )
            else:
                featurizer = PIGNetHeteroBigraphComplexFeaturizer(
                    residue_featurizer=residue_featurizer
                )
                test_dataset = PIGNetHeteroBigraphComplexDataset(
                    test_keys, data_dir, id_to_y, featurizer
                )
                if not test_only:
                    with open(
                        os.path.join(data_dir, "keys/train_keys.pkl"), "rb"
                    ) as f:
                        train_keys = pickle.load(f)
                    n_train = int(0.8 * len(train_keys))
                    train_dataset = PIGNetHeteroBigraphComplexDataset(
                        train_keys[:n_train], data_dir, id_to_y, featurizer
                    )
                    valid_dataset = PIGNetHeteroBigraphComplexDataset(
                        train_keys[n_train:], data_dir, id_to_y, featurizer
                    )
        elif input_type == "multistage-geometric":
            if use_energy_decoder:
                featurizer = PIGNetAtomicBigraphGeometricComplexFeaturizer(
                    residue_featurizer=None, return_physics=True
                )
                test_dataset = PIGNetAtomicBigraphComplexEnergyDataset(
                    test_keys, data_dir, id_to_y, featurizer
                )
                if not test_only:
                    with open(
                        os.path.join(data_dir, "keys/train_keys.pkl"), "rb"
                    ) as f:
                        train_keys = pickle.load(f)
                    n_train = int(0.8 * len(train_keys))
                    train_dataset = PIGNetAtomicBigraphComplexEnergyDataset(
                        train_keys[:n_train], data_dir, id_to_y, featurizer
                    )
                    valid_dataset = PIGNetAtomicBigraphComplexEnergyDataset(
                        train_keys[n_train:], data_dir, id_to_y, featurizer
                    )
            else:
                featurizer = PIGNetAtomicBigraphGeometricComplexFeaturizer(
                    residue_featurizer=None
                )
                test_dataset = PIGNetAtomicBigraphComplexDataset(
                    test_keys, data_dir, id_to_y, featurizer
                )
                if not test_only:
                    with open(
                        os.path.join(data_dir, "keys/train_keys.pkl"), "rb"
                    ) as f:
                        train_keys = pickle.load(f)
                    n_train = int(0.8 * len(train_keys))
                    train_dataset = PIGNetAtomicBigraphComplexDataset(
                        train_keys[:n_train], data_dir, id_to_y, featurizer
                    )
                    valid_dataset = PIGNetAtomicBigraphComplexDataset(
                        train_keys[n_train:], data_dir, id_to_y, featurizer
                    )
        elif input_type == "multistage-physical":
            if use_energy_decoder:
                featurizer = PIGNetAtomicBigraphPhysicalComplexFeaturizer(
                    residue_featurizer=None, return_physics=True
                )
                test_dataset = PIGNetAtomicBigraphComplexEnergyDataset(
                    test_keys, data_dir, id_to_y, featurizer
                )
                if not test_only:
                    with open(
                        os.path.join(data_dir, "keys/train_keys.pkl"), "rb"
                    ) as f:
                        train_keys = pickle.load(f)
                    n_train = int(0.8 * len(train_keys))
                    train_dataset = PIGNetAtomicBigraphComplexEnergyDataset(
                        train_keys[:n_train], data_dir, id_to_y, featurizer
                    )
                    valid_dataset = PIGNetAtomicBigraphComplexEnergyDataset(
                        train_keys[n_train:], data_dir, id_to_y, featurizer
                    )
            else:
                featurizer = PIGNetAtomicBigraphPhysicalComplexFeaturizer(
                    residue_featurizer=None
                )
                test_dataset = PIGNetAtomicBigraphComplexDataset(
                    test_keys, data_dir, id_to_y, featurizer
                )
                if not test_only:
                    with open(
                        os.path.join(data_dir, "keys/train_keys.pkl"), "rb"
                    ) as f:
                        train_keys = pickle.load(f)
                    n_train = int(0.8 * len(train_keys))
                    train_dataset = PIGNetAtomicBigraphComplexDataset(
                        train_keys[:n_train], data_dir, id_to_y, featurizer
                    )
                    valid_dataset = PIGNetAtomicBigraphComplexDataset(
                        train_keys[n_train:], data_dir, id_to_y, featurizer
                    )

        else:
            raise NotImplementedError
    if not test_only:
        return train_dataset, valid_dataset, test_dataset
    else:
        return test_dataset

def evaluate_node_classification(model, data_loader):
    """Evaluate model on dataset and return metrics."""
    # make predictions on test set
    device = torch.device("cuda:0")
    model = model.to(device)
    model.eval()

    MCC = torchmetrics.MatthewsCorrCoef(num_classes=2)
    AUPR = torchmetrics.AveragePrecision()
    AUROC = torchmetrics.AUROC()
    with torch.no_grad():
        for batch in data_loader:
            batch = batch.to(device)
            logits, _ = model(batch)
            targets = batch.ndata["target"]
            train_mask = batch.ndata["mask"]
            probs = torch.sigmoid(logits[train_mask]).to("cpu")
            targets = targets[train_mask].to(torch.int).to("cpu")

            mcc = MCC(probs, targets)
            aupr = AUPR(probs, targets)
            auroc = AUROC(probs, targets)

    results = {
        "MCC": MCC.compute().item(),
        "AUPR": AUPR.compute().item(),
        "AUROC": AUROC.compute().item(),
    }
    return results


def predict_step(
    model,
    batch,
    device,
    model_name="gvp",
    use_energy_decoder=False,
    is_hetero=False,
):
    """Make prediction on one batch of data"""
    # Move relevant tensors to GPU
    for key, val in batch.items():
<<<<<<< HEAD
        if key not in ("sample", "atom_to_residue", "smiles_strings", "ligand_smiles"):
=======
        if key not in ("sample", "atom_to_residue", "smiles_strings", "protein_smiles_strings", "ligand_smiles_strings"):
>>>>>>> d131691a
            batch[key] = val.to(device)
    if model_name in ("gvp", "hgvp"):
        batch["graph"] = batch["graph"].to(device)
        if use_energy_decoder:
            batch["sample"] = {
                key: val.to(device) for key, val in batch["sample"].items()
            }
            energies, _, _ = model(batch)
            preds = energies.sum(-1).unsqueeze(-1)
        else:
            _, preds = model(batch)
    elif model_name == "multistage-gvp":
        if use_energy_decoder:
            batch["sample"] = {
                key: val.to(device) for key, val in batch["sample"].items()
            }
            if is_hetero:
                energies, _, _ = model(
                    batch["protein_graph"],
                    batch["ligand_graph"],
                    batch["complex_graph"],
                    batch["sample"],
                    cal_der_loss=False,
                    atom_to_residue=batch["atom_to_residue"],
                )
            else:
                energies, _, _ = model(
                    batch["protein_graph"],
                    batch["ligand_graph"],
                    batch["complex_graph"],
                    batch["sample"],
                    cal_der_loss=False,
                )
            preds = energies.sum(-1).unsqueeze(-1)
        else:
            _, preds = model(
                batch["protein_graph"],
                batch["ligand_graph"],
                batch["complex_graph"],
            )
    elif model_name == "multistage-hgvp":
        if use_energy_decoder:
            batch["sample"] = {
                key: val.to(device) for key, val in batch["sample"].items()
            }
            if is_hetero:
                energies, _, _ = model(
                    batch["protein_graph"],
                    batch["ligand_graph"],
                    batch["complex_graph"],
                    batch["sample"],
                    cal_der_loss=False,
                    atom_to_residue=batch["atom_to_residue"],
<<<<<<< HEAD
                    smiles_strings=batch["smiles_strings"],
                            ligand_smiles=batch["ligand_smiles"]
=======
                    protein_smiles_strings=batch["protein_smiles_strings"],
                    ligand_smiles_strings=batch["ligand_smiles_strings"],
>>>>>>> d131691a
                )
            else:
                energies, _, _ = model(
                    batch["protein_graph"],
                    batch["ligand_graph"],
                    batch["complex_graph"],
                    batch["sample"],
                    cal_der_loss=False,
<<<<<<< HEAD
                    smiles_strings=batch["smiles_strings"],
                            ligand_smiles=batch["ligand_smiles"]
=======
                    protein_smiles_strings=batch["protein_smiles_strings"],
                    ligand_smiles_strings=batch["ligand_smiles_strings"],
>>>>>>> d131691a
                )
            preds = energies.sum(-1).unsqueeze(-1)
        else:
            _, preds = model(
                batch["protein_graph"],
                batch["ligand_graph"],
                batch["complex_graph"],
<<<<<<< HEAD
                smiles_strings=batch["smiles_strings"],
                        ligand_smiles=batch["ligand_smiles"]
=======
                protein_smiles_strings=batch["protein_smiles_strings"],
                ligand_smiles_strings=batch["ligand_smiles_strings"],
>>>>>>> d131691a
            )
    else:
        raise NotImplementedError
    return preds


def evaluate_graph_regression(
    model,
    data_loader,
    model_name="gvp",
    use_energy_decoder=False,
    is_hetero=False,
):
    """Evaluate model on dataset and return metrics for graph-level regression."""
    # make predictions on test set
    device = torch.device("cuda:0")
    model = model.to(device)
    model.eval()

    R2Score = torchmetrics.R2Score()
    SpearmanCorrCoef = torchmetrics.SpearmanCorrCoef()
    MSE = torchmetrics.MeanSquaredError()
    with torch.no_grad():
        for batch in data_loader:
            preds = predict_step(
                model,
                batch,
                device,
                model_name=model_name,
                use_energy_decoder=use_energy_decoder,
                is_hetero=is_hetero,
            )
            preds = preds.to("cpu")
            targets = batch["g_targets"].to("cpu")

            r2 = R2Score(preds, targets)
            rho = SpearmanCorrCoef(preds, targets)
            mse = MSE(preds, targets)

    results = {
        "R2": R2Score.compute().item(),
        "rho": SpearmanCorrCoef.compute().item(),
        "MSE": MSE.compute().item(),
    }
    return results


def evaluate_graph_classification(
    model,
    data_loader,
    model_name="gvp",
    use_energy_decoder=False,
    is_hetero=False,
):
    """Evaluate model on datasets and return metrics for graph-level
    binary classification."""
    # make predictions on test set
    device = torch.device("cuda:0")
    model = model.to(device)
    model.eval()

    AUROC = torchmetrics.AUROC()
    AP = torchmetrics.AveragePrecision()
    MCC = torchmetrics.MatthewsCorrCoef(num_classes=2)
    with torch.no_grad():
        for batch in data_loader:
            preds = predict_step(
                model,
                batch,
                device,
                model_name=model_name,
                use_energy_decoder=use_energy_decoder,
                is_hetero=is_hetero,
            )
            preds = preds.to("cpu")
            targets = batch["g_targets"].to("cpu").to(torch.int8)

            auroc = AUROC(preds, targets)
            ap = AP(preds, targets)
            mcc = MCC(preds.sigmoid(), targets)
    results = {
        "AUROC": AUROC.compute().item(),
        "AP": AP.compute().item(),
        "MCC": MCC.compute().item(),
    }
    return results


def main(args):
    pl.seed_everything(args.random_seed, workers=True)
    # 1. Load data
    train_dataset, valid_dataset, test_dataset = get_datasets(
        name=args.dataset_name,
        input_type=args.input_type,
        data_dir=args.data_dir,
        residue_featurizer_name=args.residue_featurizer_name,
        use_energy_decoder=args.use_energy_decoder,
        intra_mol_energy=args.intra_mol_energy,
        data_suffix=args.data_suffix,
        binary_cutoff=args.binary_cutoff,
        add_noise=args.add_noise,
    )
    print(
        "Data loaded:",
        len(train_dataset),
        len(valid_dataset),
        len(test_dataset),
    )
    # 2. Prepare data loaders
    train_loader = DataLoader(
        train_dataset,
        batch_size=args.bs,
        shuffle=True,
        num_workers=args.num_workers,
        collate_fn=test_dataset.collate_fn,
        persistent_workers=args.persistent_workers,
    )

    valid_loader = DataLoader(
        valid_dataset,
        batch_size=args.bs,
        shuffle=False,
        num_workers=args.num_workers,
        collate_fn=test_dataset.collate_fn,
        persistent_workers=args.persistent_workers,
    )

    test_loader = DataLoader(
        test_dataset,
        batch_size=args.bs,
        shuffle=False,
        num_workers=args.num_workers,
        collate_fn=test_dataset.collate_fn,
        persistent_workers=args.persistent_workers,
    )
    # 3. Prepare model
    if args.dataset_name in ["PDBBind", "ProtCID"]:
        if args.model_name in ["gvp", "hgvp"]:
            datum = train_dataset[0]["graph"]
        elif args.model_name in ["multistage-gvp", "multistage-hgvp"]:
            datum = train_dataset[0]
        else:
            raise NotImplementedError
    else:
        datum = train_dataset[0]["graph"]
    dict_args = vars(args)
    pos_weight = getattr(train_dataset, "pos_weight", None)
    classify = pos_weight is not None
    model = init_model(
        datum=datum,
        num_outputs=1,
        classify=classify,
        pos_weight=pos_weight,
        **dict_args,
    )

    if args.pretrained_weights:
        # load pretrained weights
        checkpoint = torch.load(
            args.pretrained_weights, map_location=torch.device("cpu")
        )
        load_state_dict_to_model(model, checkpoint["state_dict"])

    # 4. Training model
    # callbacks
    early_stop_callback = EarlyStopping(
        monitor="val_loss", patience=args.early_stopping_patience
    )
    # Init ModelCheckpoint callback, monitoring 'val_loss'
    checkpoint_callback = ModelCheckpoint(monitor="val_loss", save_last=True)
    # init pl.Trainer
    trainer = pl.Trainer.from_argparse_args(
        args,
        deterministic=True,
        callbacks=[early_stop_callback, checkpoint_callback],
    )
    log_dir = trainer.log_dir
    # train
    trainer.fit(model, train_loader, valid_loader)
    print("Training finished")
    # save train args
    json.dump(dict_args, open(os.path.join(log_dir, "train_args.json"), "w"))
    # 5. Evaluation
    # load the best model
    if checkpoint_callback.best_model_path:
        print(
            "checkpoint_callback.best_model_path:",
            checkpoint_callback.best_model_path,
        )
        model = model.load_from_checkpoint(
            checkpoint_path=checkpoint_callback.best_model_path,
        )
    print("Testing performance on test set")
    if args.dataset_name == "PDBBind":
        eval_func = evaluate_graph_regression
    elif classify:
        eval_func = evaluate_graph_classification

    scores = eval_func(
        model,
        test_loader,
        model_name=args.model_name,
        use_energy_decoder=args.use_energy_decoder,
        is_hetero=args.is_hetero,
    )
    pprint(scores)
    # save scores to file
    log_dir = os.path.join(
        os.path.dirname(checkpoint_callback.best_model_path), "../"
    )
    json.dump(
        scores,
        open(os.path.join(log_dir, "scores.json"), "w"),
    )
    return


if __name__ == "__main__":
    parser = argparse.ArgumentParser()
    # add all the available trainer options to argparse
    parser = pl.Trainer.add_argparse_args(parser)
    # figure out which model to use
    parser.add_argument(
        "--model_name",
        type=str,
        default="gvp",
        help="Choose from %s" % ", ".join(list(MODEL_CONSTRUCTORS.keys())),
    )
    # THIS LINE IS KEY TO PULL THE MODEL NAME
    temp_args, _ = parser.parse_known_args()
    # add model specific args
    model_name = temp_args.model_name
    parser = MODEL_CONSTRUCTORS[model_name].add_model_specific_args(parser)

    # Additional params
    parser.add_argument(
        "--random_seed", help="global random seed", type=int, default=42
    )
    # dataset params
    parser.add_argument(
        "--dataset_name",
        help="dataset name",
        type=str,
        default="PepBDB",
    )
    parser.add_argument(
        "--input_type",
        help="data input type",
        type=str,
        default="complex",
    )
    parser.add_argument(
        "--data_dir",
        help="directory to dataset",
        type=str,
        default="",
    )
    parser.add_argument(
        "--data_suffix",
        help="used to distinguish different verions of the same dataset",
        type=str,
        default="full",
    )
    parser.add_argument(
        "--binary_cutoff",
        help="used to convert PDBBind to a binary classification problem",
        type=float,
        default=None,
    )
    parser.add_argument(
        "--add_noise",
        help="to add Gaussian noise to atom coordinates in train/valid sets",
        type=float,
        default=0.0,
    )
    # featurizer params
    parser.add_argument(
        "--residue_featurizer_name",
        help="name of the residue featurizer",
        type=str,
        default="MACCS",
    )
    # training hparams
    parser.add_argument("--lr", type=float, default=1e-4, help="learning rate")
    parser.add_argument("--bs", type=int, default=32, help="batch size")
    parser.add_argument("--early_stopping_patience", type=int, default=5)
    parser.add_argument(
        "--num_workers",
        type=int,
        default=0,
        help="num_workers used in DataLoader",
    )
    parser.add_argument(
        "--persistent_workers",
        type=bool,
        default=False,
        help="persistent_workers in DataLoader",
    )

    parser.add_argument("--use_energy_decoder", action="store_true")
    parser.add_argument("--is_hetero", action="store_true")
    parser.add_argument("--intra_mol_energy", action="store_true")
    parser.set_defaults(
        use_energy_decoder=False, is_hetero=False, intra_mol_energy=False
    )
    parser.add_argument(
        "--pretrained_weights",
        type=str,
        default=None,
        help="path to pretrained weights to initialize model",
    )

    args = parser.parse_args()

    print("args:", args)
    # train
    main(args)<|MERGE_RESOLUTION|>--- conflicted
+++ resolved
@@ -168,15 +168,6 @@
             complex_graph.edata["edge_v"].shape[1],
         )
 
-<<<<<<< HEAD
-        model = MODEL_CONSTRUCTORS[model_name](
-            g_protein=protein_graph,
-            g_ligand=ligand_graph,
-            complex_edge_in_dim=complex_edge_in_dim,
-            num_outputs=num_outputs,
-            **kwargs,
-        )
-=======
         if kwargs["is_hetero"]:
             model = MODEL_CONSTRUCTORS[model_name](
                 g_protein=protein_graph,
@@ -196,7 +187,6 @@
                 classify=classify,
                 **kwargs,
             )
->>>>>>> d131691a
     else:
         model = MODEL_CONSTRUCTORS[model_name](
             in_feats=datum.ndata["node_s"].shape[1],
@@ -511,11 +501,7 @@
     """Make prediction on one batch of data"""
     # Move relevant tensors to GPU
     for key, val in batch.items():
-<<<<<<< HEAD
-        if key not in ("sample", "atom_to_residue", "smiles_strings", "ligand_smiles"):
-=======
         if key not in ("sample", "atom_to_residue", "smiles_strings", "protein_smiles_strings", "ligand_smiles_strings"):
->>>>>>> d131691a
             batch[key] = val.to(device)
     if model_name in ("gvp", "hgvp"):
         batch["graph"] = batch["graph"].to(device)
@@ -569,13 +555,8 @@
                     batch["sample"],
                     cal_der_loss=False,
                     atom_to_residue=batch["atom_to_residue"],
-<<<<<<< HEAD
-                    smiles_strings=batch["smiles_strings"],
-                            ligand_smiles=batch["ligand_smiles"]
-=======
                     protein_smiles_strings=batch["protein_smiles_strings"],
                     ligand_smiles_strings=batch["ligand_smiles_strings"],
->>>>>>> d131691a
                 )
             else:
                 energies, _, _ = model(
@@ -584,13 +565,8 @@
                     batch["complex_graph"],
                     batch["sample"],
                     cal_der_loss=False,
-<<<<<<< HEAD
-                    smiles_strings=batch["smiles_strings"],
-                            ligand_smiles=batch["ligand_smiles"]
-=======
                     protein_smiles_strings=batch["protein_smiles_strings"],
                     ligand_smiles_strings=batch["ligand_smiles_strings"],
->>>>>>> d131691a
                 )
             preds = energies.sum(-1).unsqueeze(-1)
         else:
@@ -598,13 +574,8 @@
                 batch["protein_graph"],
                 batch["ligand_graph"],
                 batch["complex_graph"],
-<<<<<<< HEAD
-                smiles_strings=batch["smiles_strings"],
-                        ligand_smiles=batch["ligand_smiles"]
-=======
                 protein_smiles_strings=batch["protein_smiles_strings"],
                 ligand_smiles_strings=batch["ligand_smiles_strings"],
->>>>>>> d131691a
             )
     else:
         raise NotImplementedError
