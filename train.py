from transformers import T5Tokenizer, T5EncoderModel
import pytorch_lightning as pl
from pytorch_lightning.callbacks.early_stopping import EarlyStopping
from pytorch_lightning.callbacks import ModelCheckpoint
from rdkit import Chem

import os
import json
import pickle
from pprint import pprint
import argparse

import numpy as np
import pandas as pd
import torch
from torch.utils.data import DataLoader
import dgl

import torchmetrics

# custom imports
# from ppi.modules import GATModel, GVPModel
from ppi.model import LitGVPModel, LitGVPMultiStageModel
from ppi.data import (
    prepare_pepbdb_data_list,
    PepBDBComplexDataset,
    PIGNetComplexDataset,
    PIGNetAtomicBigraphComplexDataset,
    PIGNetHeteroBigraphComplexDataset,
)
from ppi.data_utils import (
    BaseFeaturizer,
    NaturalComplexFeaturizer,
    PDBBindComplexFeaturizer,
<<<<<<< HEAD
    FingerprintFeaturizer,
    PIGNetHeteroBigraphComplexFeaturizer,
    PIGNetAtomicBigraphGeometricComplexFeaturizer,
    PIGNetAtomicBigraphPhysicalComplexFeaturizer,
=======
    get_residue_featurizer,
>>>>>>> 0d9d3ea4
)

# mapping model names to constructors
MODEL_CONSTRUCTORS = {
    "gvp": LitGVPModel,
    "gvp-multistage": LitGVPMultiStageModel,
    # "gat": GATModel,
}


def init_model(datum=None, model_name="gvp", num_outputs=1, **kwargs):
    if model_name == "gvp":
        node_in_dim = (
            datum.ndata["node_s"].shape[1],
            datum.ndata["node_v"].shape[1],
        )
        kwargs["node_h_dim"] = tuple(kwargs["node_h_dim"])
        edge_in_dim = (
            datum.edata["edge_s"].shape[1],
            datum.edata["edge_v"].shape[1],
        )
        kwargs["edge_h_dim"] = tuple(kwargs["edge_h_dim"])
        print("node_h_dim:", kwargs["node_h_dim"])
        print("edge_h_dim:", kwargs["edge_h_dim"])

        model = MODEL_CONSTRUCTORS[model_name](
            node_in_dim=node_in_dim,
            edge_in_dim=edge_in_dim,
            num_outputs=num_outputs,
            **kwargs
        )
    elif model_name == "gvp-multistage":
        protein_graph = datum["protein_graph"] 
        ligand_graph = datum["ligand_graph"] 
        complex_graph = datum["complex_graph"]

        # Protein
        protein_node_in_dim = (
            protein_graph.ndata["node_s"].shape[1],
            protein_graph.ndata["node_v"].shape[1],
        )
        kwargs["protein_node_h_dim"] = tuple(kwargs["protein_node_h_dim"])
        protein_edge_in_dim = (
            protein_graph.edata["edge_s"].shape[1],
            protein_graph.edata["edge_v"].shape[1],
        )
        kwargs["protein_edge_h_dim"] = tuple(kwargs["protein_edge_h_dim"])
        print("protein_node_h_dim:", kwargs["protein_node_h_dim"])
        print("protein_edge_h_dim:", kwargs["protein_edge_h_dim"])

        # Ligand
        ligand_node_in_dim = (
            ligand_graph.ndata["node_s"].shape[1],
            ligand_graph.ndata["node_v"].shape[1],
        )
        kwargs["ligand_node_h_dim"] = tuple(kwargs["ligand_node_h_dim"])
        ligand_edge_in_dim = (
            ligand_graph.edata["edge_s"].shape[1],
            ligand_graph.edata["edge_v"].shape[1],
        )
        kwargs["ligand_edge_h_dim"] = tuple(kwargs["ligand_edge_h_dim"])
        print("ligand_node_h_dim:", kwargs["ligand_node_h_dim"])
        print("ligand_edge_h_dim:", kwargs["ligand_edge_h_dim"])

        assert kwargs["protein_node_h_dim"] == kwargs["ligand_node_h_dim"], "Hidden node dimension must match for multistage model."

        # Complex
        complex_node_in_dim = (
            complex_graph.ndata["node_s"].shape[1],
            complex_graph.ndata["node_v"].shape[1],
        )
        kwargs["complex_node_h_dim"] = tuple(kwargs["complex_node_h_dim"])
        complex_edge_in_dim = (
            complex_graph.edata["edge_s"].shape[1],
            complex_graph.edata["edge_v"].shape[1],
        )
        kwargs["complex_edge_h_dim"] = tuple(kwargs["complex_edge_h_dim"])
        print("complex_node_h_dim:", kwargs["complex_node_h_dim"])
        print("complex_edge_h_dim:", kwargs["complex_edge_h_dim"])

        model = MODEL_CONSTRUCTORS[model_name](
            protein_node_in_dim=protein_node_in_dim,
            protein_edge_in_dim=protein_edge_in_dim,
            ligand_node_in_dim=ligand_node_in_dim,
            ligand_edge_in_dim=ligand_edge_in_dim,
            complex_node_in_dim=kwargs["protein_node_h_dim"],
            complex_edge_in_dim=complex_edge_in_dim,
            num_outputs=num_outputs,
            **kwargs
        )
    else:
        model = MODEL_CONSTRUCTORS[model_name](
            in_feats=datum.ndata["node_s"].shape[1],
            num_outputs=num_outputs,
            **kwargs
        )

    return model


def get_datasets(
    name="PepBDB",
    input_type="complex",
    data_dir="",
    test_only=False,
    residue_featurizer_name="MACCS",
):
    if name == "PepBDB":
        # load parsed PepBDB structures
        train_structs = pickle.load(
            open(
                "/home/ec2-user/SageMaker/efs/data/CAMP/structures_train.pkl",
                "rb",
            )
        )
        len(train_structs)
        test_structs = pickle.load(
            open(
                "/home/ec2-user/SageMaker/efs/data/CAMP/structures_test.pkl",
                "rb",
            )
        )
        len(test_structs)
        column_names = [
            "PDB ID",
            "peptide chain ID",
            "peptide length",
            "number of atoms in peptide",
            "protein chain ID",
            "number of atoms in protein",
            "number of atom contacts between peptide and protein",
            "?",
            "peptide with nonstandard amino acid?",
            "resolution",
            "molecular type",
        ]
        # load metadata
        DATA_DIR = "/home/ec2-user/SageMaker/efs/data/PepBDB"
        metadata = os.path.join(DATA_DIR, "peptidelist.txt")
        df = pd.read_csv(
            metadata, header=None, delim_whitespace=True, names=column_names
        )
        data_list_train = prepare_pepbdb_data_list(train_structs, df)
        data_list_test = prepare_pepbdb_data_list(test_structs, df)

        # split train/val
        n_train = int(0.8 * len(data_list_train))

        if input_type == "complex":
            # Protein complex as input
            complex_featurizer = NaturalComplexFeaturizer()
            train_dataset = PepBDBComplexDataset(
                data_list_train[:n_train],
                featurizer=complex_featurizer,
                preprocess=True,
            )
            valid_dataset = PepBDBComplexDataset(
                data_list_train[n_train:],
                featurizer=complex_featurizer,
                preprocess=True,
            )
            test_dataset = PepBDBComplexDataset(
                data_list_test, featurizer=complex_featurizer, preprocess=True
            )
        elif input_type == "polypeptides":
            raise NotImplementedError
    elif name == "PDBBind":
        # PIGNet parsed PDBBind datasets
        # read labels
        with open(os.path.join(data_dir, "pdb_to_affinity.txt")) as f:
            lines = f.readlines()
            lines = [l.split() for l in lines]
            id_to_y = {l[0]: float(l[1]) for l in lines}

        with open(os.path.join(data_dir, "keys/test_keys.pkl"), "rb") as f:
            test_keys = pickle.load(f)

        # featurizer for PDBBind
<<<<<<< HEAD
        if input_type == "complex":
            residue_featurizer = FingerprintFeaturizer("MACCS")
            featurizer = PDBBindComplexFeaturizer(residue_featurizer)
            test_dataset = PIGNetComplexDataset(
                test_keys, data_dir, id_to_y, featurizer
=======
        residue_featurizer = get_residue_featurizer(residue_featurizer_name)
        featurizer = PDBBindComplexFeaturizer(residue_featurizer)
        test_dataset = PIGNetComplexDataset(
            test_keys, data_dir, id_to_y, featurizer
        )
        if not test_only:
            with open(
                os.path.join(data_dir, "keys/train_keys.pkl"), "rb"
            ) as f:
                train_keys = pickle.load(f)
            n_train = int(0.8 * len(train_keys))
            train_dataset = PIGNetComplexDataset(
                train_keys[:n_train], data_dir, id_to_y, featurizer
>>>>>>> 0d9d3ea4
            )
            if not test_only:
                with open(
                    os.path.join(data_dir, "keys/train_keys.pkl"), "rb"
                ) as f:
                    train_keys = pickle.load(f)
                n_train = int(0.8 * len(train_keys))
                train_dataset = PIGNetComplexDataset(
                    train_keys[:n_train], data_dir, id_to_y, featurizer
                )
                valid_dataset = PIGNetComplexDataset(
                    train_keys[n_train:], data_dir, id_to_y, featurizer
                )

                return train_dataset, valid_dataset, test_dataset
            else:
                return test_dataset
        elif input_type == "multistage-hetero":
            residue_featurizer = FingerprintFeaturizer("MACCS")
            featurizer = PIGNetHeteroBigraphComplexFeaturizer(residue_featurizer)
            test_dataset = PIGNetHeteroBigraphComplexDataset(
                test_keys, data_dir, id_to_y, featurizer
            )
            if not test_only:
                with open(
                    os.path.join(data_dir, "keys/train_keys.pkl"), "rb"
                ) as f:
                    train_keys = pickle.load(f)
                n_train = int(0.8 * len(train_keys))
                train_dataset = PIGNetHeteroBigraphComplexDataset(
                    train_keys[:n_train], data_dir, id_to_y, featurizer
                )
                valid_dataset = PIGNetHeteroBigraphComplexDataset(
                    train_keys[n_train:], data_dir, id_to_y, featurizer
                )

                return train_dataset, valid_dataset, test_dataset
            else:
                return test_dataset
        elif input_type == "multistage-geometric":
            featurizer = PIGNetAtomicBigraphGeometricComplexFeaturizer(residue_featurizer=None)
            test_dataset = PIGNetAtomicBigraphComplexDataset(
                test_keys, data_dir, id_to_y, featurizer
            )
            if not test_only:
                with open(
                    os.path.join(data_dir, "keys/train_keys.pkl"), "rb"
                ) as f:
                    train_keys = pickle.load(f)
                n_train = int(0.8 * len(train_keys))
                train_dataset = PIGNetAtomicBigraphComplexDataset(
                    train_keys[:n_train], data_dir, id_to_y, featurizer
                )
                valid_dataset = PIGNetAtomicBigraphComplexDataset(
                    train_keys[n_train:], data_dir, id_to_y, featurizer
                )

                return train_dataset, valid_dataset, test_dataset
            else:
                return test_dataset
        elif input_type == "multistage-physical":
            featurizer = PIGNetAtomicBigraphPhysicalComplexFeaturizer(residue_featurizer=None)
            test_dataset = PIGNetAtomicBigraphComplexDataset(
                test_keys, data_dir, id_to_y, featurizer
            )
            if not test_only:
                with open(
                    os.path.join(data_dir, "keys/train_keys.pkl"), "rb"
                ) as f:
                    train_keys = pickle.load(f)
                n_train = int(0.8 * len(train_keys))
                train_dataset = PIGNetAtomicBigraphComplexDataset(
                    train_keys[:n_train], data_dir, id_to_y, featurizer
                )
                valid_dataset = PIGNetAtomicBigraphComplexDataset(
                    train_keys[n_train:], data_dir, id_to_y, featurizer
                )

                return train_dataset, valid_dataset, test_dataset
            else:
                return test_dataset
        else:
            raise NotImplementedError


def evaluate_node_classification(model, data_loader):
    """Evaluate model on dataset and return metrics."""
    # make predictions on test set
    device = torch.device("cuda:0")
    model = model.to(device)
    model.eval()

    MCC = torchmetrics.MatthewsCorrCoef(num_classes=2)
    AUPR = torchmetrics.AveragePrecision()
    AUROC = torchmetrics.AUROC()
    with torch.no_grad():
        for batch in data_loader:
            batch = batch.to(device)
            logits, _ = model(batch)
            targets = batch.ndata["target"]
            train_mask = batch.ndata["mask"]
            probs = torch.sigmoid(logits[train_mask]).to("cpu")
            targets = targets[train_mask].to(torch.int).to("cpu")

            mcc = MCC(probs, targets)
            aupr = AUPR(probs, targets)
            auroc = AUROC(probs, targets)

    results = {
        "MCC": MCC.compute().item(),
        "AUPR": AUPR.compute().item(),
        "AUROC": AUROC.compute().item(),
    }
    return results


def evaluate_graph_regression(model, data_loader, model_name="gvp"):
    """Evaluate model on dataset and return metrics for graph-level regression."""
    # make predictions on test set
    device = torch.device("cuda:0")
    model = model.to(device)
    model.eval()

    R2Score = torchmetrics.R2Score()
    SpearmanCorrCoef = torchmetrics.SpearmanCorrCoef()
    MSE = torchmetrics.MeanSquaredError()
    with torch.no_grad():
        for batch in data_loader:
            batch = {key: val.to(device) for key, val in batch.items()}
            if model_name == "gvp":
                _, preds = model(batch["graph"])
            elif model_name == "gvp-multistage":
                _, preds = model(batch["protein_graph"], batch["ligand_graph"], batch["complex_graph"])
            else:
                raise NotImplementedError
            preds = preds.to("cpu")
            targets = batch["g_targets"].to("cpu")

            r2 = R2Score(preds, targets)
            rho = SpearmanCorrCoef(preds, targets)
            mse = MSE(preds, targets)

    results = {
        "R2": R2Score.compute().item(),
        "rho": SpearmanCorrCoef.compute().item(),
        "MSE": MSE.compute().item(),
    }
    return results


def main(args):
    pl.seed_everything(42, workers=True)
    # 1. Load data
    train_dataset, valid_dataset, test_dataset = get_datasets(
        name=args.dataset_name,
        input_type=args.input_type,
        data_dir=args.data_dir,
        residue_featurizer_name=args.residue_featurizer_name,
    )
    print(
        "Data loaded:",
        len(train_dataset),
        len(valid_dataset),
        len(test_dataset),
    )
    # 2. Prepare data loaders
    persistent_workers = True if args.num_workers > 0 else False
    train_loader = DataLoader(
        train_dataset,
        batch_size=args.bs,
        shuffle=True,
        num_workers=args.num_workers,
        collate_fn=train_dataset.collate_fn,
        persistent_workers=persistent_workers,
    )

    valid_loader = DataLoader(
        valid_dataset,
        batch_size=args.bs,
        shuffle=False,
        num_workers=args.num_workers,
        collate_fn=train_dataset.collate_fn,
        persistent_workers=persistent_workers,
    )

    test_loader = DataLoader(
        test_dataset,
        batch_size=args.bs,
        shuffle=False,
        num_workers=args.num_workers,
        collate_fn=test_dataset.collate_fn,
        persistent_workers=persistent_workers,
    )
    # 3. Prepare model
    if args.dataset_name == "PDBBind":
        if args.model_name == "gvp":
            datum = train_dataset[0]["graph"]
        elif args.model_name == "gvp-multistage":
            datum = train_dataset[0]
        else:
            raise NotImplementedError
    else:
        datum = train_dataset[0][0]
    dict_args = vars(args)
    model = init_model(datum=datum, num_outputs=1, **dict_args)
    # 4. Training model
    # callbacks
    early_stop_callback = EarlyStopping(
        monitor="val_loss", patience=args.early_stopping_patience
    )
    # Init ModelCheckpoint callback, monitoring 'val_loss'
    checkpoint_callback = ModelCheckpoint(monitor="val_loss")
    # init pl.Trainer
    trainer = pl.Trainer.from_argparse_args(
        args,
        deterministic=True,
        callbacks=[early_stop_callback, checkpoint_callback],
    )
    # train
    trainer.fit(model, train_loader, valid_loader)
    print("Training finished")
    print(
        "checkpoint_callback.best_model_path:",
        checkpoint_callback.best_model_path,
    )
    # 5. Evaluation
    # load the best model
    model = model.load_from_checkpoint(
        checkpoint_path=checkpoint_callback.best_model_path,
    )
    print("Testing performance on test set")
    if args.dataset_name == "PepBDB":
        scores = evaluate_node_classification(model, test_loader)
    elif args.dataset_name == "PDBBind":
        scores = evaluate_graph_regression(model, test_loader, model_name=args.model_name)
    pprint(scores)
    # save scores to file
    json.dump(
        scores,
        open(os.path.join(trainer.log_dir, "scores.json"), "w"),
    )
    return


if __name__ == "__main__":
    parser = argparse.ArgumentParser()
    # add all the available trainer options to argparse
    parser = pl.Trainer.add_argparse_args(parser)
    # figure out which model to use
    parser.add_argument(
        "--model_name",
        type=str,
        default="gvp",
        help="Choose from %s" % ", ".join(list(MODEL_CONSTRUCTORS.keys())),
    )
    # THIS LINE IS KEY TO PULL THE MODEL NAME
    temp_args, _ = parser.parse_known_args()
    # add model specific args
    model_name = temp_args.model_name
    parser = MODEL_CONSTRUCTORS[model_name].add_model_specific_args(parser)

    # Additional params
    # dataset params
    parser.add_argument(
        "--dataset_name",
        help="dataset name",
        type=str,
        default="PepBDB",
    )
    parser.add_argument(
        "--input_type",
        help="data input type",
        type=str,
        default="complex",
    )
    parser.add_argument(
        "--data_dir",
        help="directory to dataset",
        type=str,
        default="",
    )
    # featurizer params
    parser.add_argument(
        "--residue_featurizer_name",
        help="name of the residue featurizer",
        type=str,
        default="MACCS",
    )
    # training hparams
    parser.add_argument("--lr", type=float, default=1e-4, help="learning rate")
    parser.add_argument("--bs", type=int, default=32, help="batch size")
    parser.add_argument("--early_stopping_patience", type=int, default=5)
    parser.add_argument(
        "--num_workers",
        type=int,
        default=0,
        help="num_workers used in DataLoader",
    )

    args = parser.parse_args()

    print("args:", args)
    # train
    main(args)<|MERGE_RESOLUTION|>--- conflicted
+++ resolved
@@ -32,14 +32,10 @@
     BaseFeaturizer,
     NaturalComplexFeaturizer,
     PDBBindComplexFeaturizer,
-<<<<<<< HEAD
     FingerprintFeaturizer,
     PIGNetHeteroBigraphComplexFeaturizer,
     PIGNetAtomicBigraphGeometricComplexFeaturizer,
     PIGNetAtomicBigraphPhysicalComplexFeaturizer,
-=======
-    get_residue_featurizer,
->>>>>>> 0d9d3ea4
 )
 
 # mapping model names to constructors
@@ -218,27 +214,11 @@
             test_keys = pickle.load(f)
 
         # featurizer for PDBBind
-<<<<<<< HEAD
         if input_type == "complex":
             residue_featurizer = FingerprintFeaturizer("MACCS")
             featurizer = PDBBindComplexFeaturizer(residue_featurizer)
             test_dataset = PIGNetComplexDataset(
                 test_keys, data_dir, id_to_y, featurizer
-=======
-        residue_featurizer = get_residue_featurizer(residue_featurizer_name)
-        featurizer = PDBBindComplexFeaturizer(residue_featurizer)
-        test_dataset = PIGNetComplexDataset(
-            test_keys, data_dir, id_to_y, featurizer
-        )
-        if not test_only:
-            with open(
-                os.path.join(data_dir, "keys/train_keys.pkl"), "rb"
-            ) as f:
-                train_keys = pickle.load(f)
-            n_train = int(0.8 * len(train_keys))
-            train_dataset = PIGNetComplexDataset(
-                train_keys[:n_train], data_dir, id_to_y, featurizer
->>>>>>> 0d9d3ea4
             )
             if not test_only:
                 with open(
